--- conflicted
+++ resolved
@@ -39,152 +39,91 @@
       before_script:
         - if [ ! $IS_FORK ]; then echo "$DOCKER_PASSWORD" | docker login --username "$DOCKER_USERNAME" --password-stdin; fi
       script:
-<<<<<<< HEAD
-      - make riperistap
-      - if [ ! $IS_FORK ]; then docker push inspiregroup/artemis-riperistap:${BUILD_TAG}; fi
-=======
         - make riperistap
->>>>>>> edea7733
     - name: bgpstreamlivetap
       install: []
       before_script:
         - if [ ! $IS_FORK ]; then echo "$DOCKER_PASSWORD" | docker login --username "$DOCKER_USERNAME" --password-stdin; fi
       script:
         - make bgpstreamlivetap
-<<<<<<< HEAD
-        - if [ ! $IS_FORK ]; then docker push inspiregroup/artemis-bgpstreamlivetap:${BUILD_TAG}; fi
-=======
->>>>>>> edea7733
     - name: bgpstreamkafkatap
       install: []
       before_script:
         - if [ ! $IS_FORK ]; then echo "$DOCKER_PASSWORD" | docker login --username "$DOCKER_USERNAME" --password-stdin; fi
       script:
         - make bgpstreamkafkatap
-<<<<<<< HEAD
-        - if [ ! $IS_FORK ]; then docker push inspiregroup/artemis-bgpstreamkafkatap:${BUILD_TAG}; fi
-=======
->>>>>>> edea7733
     - name: bgpstreamhisttap
       install: [ ]
       before_script:
         - if [ ! $IS_FORK ]; then echo "$DOCKER_PASSWORD" | docker login --username "$DOCKER_USERNAME" --password-stdin; fi
       script:
         - make bgpstreamhisttap
-<<<<<<< HEAD
-        - if [ ! $IS_FORK ]; then docker push inspiregroup/artemis-bgpstreamhisttap:${BUILD_TAG}; fi
-=======
->>>>>>> edea7733
     - name: exabgptap
       install: [ ]
       before_script:
         - if [ ! $IS_FORK ]; then echo "$DOCKER_PASSWORD" | docker login --username "$DOCKER_USERNAME" --password-stdin; fi
       script:
         - make exabgptap
-<<<<<<< HEAD
-        - if [ ! $IS_FORK ]; then docker push inspiregroup/artemis-exabgptap:${BUILD_TAG}; fi
-=======
->>>>>>> edea7733
     - name: autoignore
       install: [ ]
       before_script:
         - if [ ! $IS_FORK ]; then echo "$DOCKER_PASSWORD" | docker login --username "$DOCKER_USERNAME" --password-stdin; fi
       script:
         - make autoignore
-<<<<<<< HEAD
-        - if [ ! $IS_FORK ]; then docker push inspiregroup/artemis-autoignore:${BUILD_TAG}; fi
-=======
->>>>>>> edea7733
     - name: autostarter
       install: []
       before_script:
         - if [ ! $IS_FORK ]; then echo "$DOCKER_PASSWORD" | docker login --username "$DOCKER_USERNAME" --password-stdin; fi
       script:
         - make autostarter
-<<<<<<< HEAD
-        - if [ ! $IS_FORK ]; then docker push inspiregroup/artemis-autostarter:${BUILD_TAG}; fi
-=======
->>>>>>> edea7733
     - name: configuration
       install: []
       before_script:
         - if [ ! $IS_FORK ]; then echo "$DOCKER_PASSWORD" | docker login --username "$DOCKER_USERNAME" --password-stdin; fi
       script:
         - make configuration
-<<<<<<< HEAD
-        - if [ ! $IS_FORK ]; then docker push inspiregroup/artemis-configuration:${BUILD_TAG}; fi
-=======
->>>>>>> edea7733
     - name: detection
       install: []
       before_script:
         - if [ ! $IS_FORK ]; then echo "$DOCKER_PASSWORD" | docker login --username "$DOCKER_USERNAME" --password-stdin; fi
       script:
         - make detection
-<<<<<<< HEAD
-        - if [ ! $IS_FORK ]; then docker push inspiregroup/artemis-detection:${BUILD_TAG}; fi
-=======
->>>>>>> edea7733
     - name: database
       install: []
       before_script:
         - if [ ! $IS_FORK ]; then echo "$DOCKER_PASSWORD" | docker login --username "$DOCKER_USERNAME" --password-stdin; fi
       script:
         - make database
-<<<<<<< HEAD
-        - if [ ! $IS_FORK ]; then docker push inspiregroup/artemis-database:${BUILD_TAG}; fi
-=======
->>>>>>> edea7733
     - name: fileobserver
       install: []
       before_script:
         - if [ ! $IS_FORK ]; then echo "$DOCKER_PASSWORD" | docker login --username "$DOCKER_USERNAME" --password-stdin; fi
       script:
         - make fileobserver
-<<<<<<< HEAD
-        - if [ ! $IS_FORK ]; then docker push inspiregroup/artemis-fileobserver:${BUILD_TAG}; fi
-=======
->>>>>>> edea7733
     - name: mitigation
       install: []
       before_script:
         - if [ ! $IS_FORK ]; then echo "$DOCKER_PASSWORD" | docker login --username "$DOCKER_USERNAME" --password-stdin; fi
       script:
         - make mitigation
-<<<<<<< HEAD
-        - if [ ! $IS_FORK ]; then docker push inspiregroup/artemis-mitigation:${BUILD_TAG}; fi
-=======
->>>>>>> edea7733
     - name: notifier
       install: []
       before_script:
         - if [ ! $IS_FORK ]; then echo "$DOCKER_PASSWORD" | docker login --username "$DOCKER_USERNAME" --password-stdin; fi
       script:
         - make notifier
-<<<<<<< HEAD
-        - if [ ! $IS_FORK ]; then docker push inspiregroup/artemis-notifier:${BUILD_TAG}; fi
-=======
->>>>>>> edea7733
     - name: prefixtree
       install: []
       before_script:
         - if [ ! $IS_FORK ]; then echo "$DOCKER_PASSWORD" | docker login --username "$DOCKER_USERNAME" --password-stdin; fi
       script:
         - make prefixtree
-<<<<<<< HEAD
-        - if [ ! $IS_FORK ]; then docker push inspiregroup/artemis-prefixtree:${BUILD_TAG}; fi
-=======
->>>>>>> edea7733
     - name: frontend
       install: []
       before_script:
         - if [ ! $IS_FORK ]; then echo "$DOCKER_PASSWORD" | docker login --username "$DOCKER_USERNAME" --password-stdin; fi
       script:
         - make frontend
-<<<<<<< HEAD
-        - if [ ! $IS_FORK ]; then docker push inspiregroup/artemis-tempfrontend:${BUILD_TAG}; fi
-=======
->>>>>>> edea7733
     - stage: run tests
       name: TestDetection
       install:
