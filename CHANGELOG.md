--- conflicted
+++ resolved
@@ -7,14 +7,11 @@
   - Artemis::BGP Updates per prefix
   - Artemis::BGP Updates per service
   - Artemis::Offending ASes
-<<<<<<< HEAD
 - Get prefix, origin and neighbor info (communities) from exaBGP or hist 'A'/'W' updates
 - autoconf flag in configuration for exaBGP and hist monitors
 - autoconf tester
-=======
 - ENV variable WITHDRAWN_HIJACK_THRESHOLD to consider hijacks withdrawn based on a threshold
 - TravisCI and CodeCov support
->>>>>>> 056eb8cb
 
 ### Changed
 - Automatic config file formatting upon config modification
@@ -28,7 +25,7 @@
 - TBD (removed a feature)
 
 ### Deprecated
-- TBD (soon-to-be removed feature)
+- SemaphoreCI and coveralls
 
 ### Security
 - TBD (addressing vulnerability)
