--- conflicted
+++ resolved
@@ -5,13 +5,10 @@
 - Support for dormant flags in hijacks
 - Storing hijack update (origin, neighbor) combinations in redis
 - Configured/matched prefix field and search in frontend hijack and update tables
-<<<<<<< HEAD
-- Stats table initialized with monitored_prefixes counts
-=======
+- Monitored prefixes count in stats table (overview)
 - Initial kubernetes/helm (helm-charts) support
 - Reject old updates from taps and have a "HISTORIC" variable to enable/disable
 - Initial support for LDAP authentication
->>>>>>> 48f4a481
 
 ### Changed
 - Refactored environment variables
