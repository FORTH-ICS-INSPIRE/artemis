--- conflicted
+++ resolved
@@ -4,14 +4,11 @@
 ### Added
 - Support for dormant flags in hijacks
 - Storing hijack update (origin, neighbor) combinations in redis
-<<<<<<< HEAD
 - Learn rule action/button for ongoing hijacks in frontend
 - Translate learn rule request in ARTEMIS-compatible dicts in backend
 - Translate learn rule ARTEMIS-compatible dicts into yaml conf in backend
-- Updare yaml conf with learned rule
-=======
+- Update yaml conf with learned rule
 - Configured/matched prefix field and search in frontend hijack and update tables
->>>>>>> 4312afe4
 
 ### Changed
 - TBD (Changed existing functionality)
