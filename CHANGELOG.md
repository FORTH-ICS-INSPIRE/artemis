# Changelog

## [UNRELEASED] (NAME) - YYYY-MM-DD
### Added
- Slack logging package and example
- ARTEMIS logo
- Monitor peers count in stats table (overview)
- Implicit withdrawals generated for benign BGP updates correcting hijacked peer-prefix combinations
- Support for configured ASN ranges
- Community-based annotation support for annotating hijacks
- Local pre-commit hook to check versioning
<<<<<<< HEAD
- Added bgpstream historical BGP record collector (per prefix)
=======
- Support for RIPE whois service-resolved AS-SETs in configuration
>>>>>>> d54690cf

### Changed
- Refactoring frontend (views, templates and static files are organized inside the folder render)
- Update hasura (1.0.0alpha42 -> 1.0.0alpha45)
- Replaced $.ajax with fetch
- Hijack logger output is now a JSON string

### Fixed
- Bug with rule learning (hijack to rule dict) when empty neighbor
- Minor fix in custom mitigation trigger
- Updated configurations for k8s deployment
- Fixed flake8 warnings
- Bug with single-quoted communities being interpreted as sexagesimal upon automated conf reload

### Removed
- TBD (removed a feature)

### Deprecated
- TBD (soon-to-be removed feature)

### Security
- Bumped SQLAlchemy from 1.2.16 to 1.3.3 in /frontend

## [1.2.0] (Athena) - 2019-04-10
### Added
- Support for dormant flags in hijacks
- Storing hijack update (origin, neighbor) combinations in redis
- Translate learn rule request in ARTEMIS-compatible dicts in backend
- Translate learn rule ARTEMIS-compatible dicts into yaml conf in backend
- Update yaml conf with learned rule
- Learn rule action for ongoing hijacks in frontend after ignore action
- Configured/matched prefix field and search in frontend hijack and update tables
- Monitored prefixes count in stats table (overview)
- Configured prefixes count in stats table (overview)
- Initial kubernetes/helm (helm-charts) support
- Reject old updates from taps and have a "HISTORIC" variable to enable/disable
- Initial support for LDAP authentication
- Delete hijack functionality
- Abuse contact details for each ASN (Extracted from RIPEStat)
- Functionality to copy ASN details on clickboard
- Support to filter BGP Updates based on their AS Path
- Display distinct values of BGP Updates for the following fields: "Origin AS", "Peer AS" and "service" in hijack view

### Changed
- Using prefix lists in json file format as monitoring taps input to avoid problematic ultra long arguments
- Refactored environment variables
- Use of RIPE RIS firehose stream instead of the websocket clientui8
- Use of function url_for in flask redirect
- In hijack view changed the actions functionality
- Update hasura (1.0.0alpha31 -> 1.0.0alpha42)
- Hijack view now uses hasura graphql to fetch BGP Updates

### Fixed
- Correct RFC2622 translation when needed in frontend and backend
- When learning ignore rule, escape special character ":" (IPv6)
- Problematic start of RIS and exaBGP monitors, even if not configured
- BGP update redis bootstraping from DB
- UI support for multiple instances of a module in overview and system page
- Bug with hijack view times
- Bug with hijack view action buttons

### Removed
- Configured prefix graph visualization (needs redesign)
- Config data field from configs DB table

### Security
- Using yaml dump and safe_load instead of pickling/unpickling

## [1.1.1] (Atlas) - 2019-02-28
### Added
- Tooltip support for peers seen BGP Announcement/Withdrawal on hijack view.
- Support for rfc2622 ^+, ^-, ^n and ^n-m prefix operators in configuration
- More tests for checking withdrawn hijacks
- Coverage tests for frontend actions
- Pre-commit hooks
- Policy dimension on hijacks (route leak detection based on no-export)
- Support for auto-cleaning unneeded BGP updates
- Automated DB backups
- View hijack by key
- Enable sorting for columns: # Peers Seen/# ASes Infected
- Added DB version on overview page

### Changed
- Testing refactoring
- RIPE RIS live python websocket client

### Fixed
- Updated/optimized db query for removing withdrawn peers (newer announcement)
- Support for different user/pass on rabbitmq
- Solved bug with randomized config hashing
- Fixed expected behavior when trying to run old containers on new DBs

### Deprecated
- Backup files

## [1.1.0] (Asclepius) - 2019-02-20
### Added
- Bug report and feature request issue templates
- Code of conduct
- CI/CD container
- SemaphoreCI testing for backend
- Automation of system and DB migration
- Multi-process Database support through supervisor
- Custom monitor for high-throughput measuring (taps/custom.py)
- Instructions on local configuration decoupling
- Support for wildcards (origin_asns, neighbors) in configuration
- Enabled POST request on /jwt/auth to retrieve authentication token

### Changed
- Done misc updates on README
- Moved static js libraries to CDN
- Upgraded requirements in frontend
- Upgraded requirements in backend
- Display tooltip for hijack ASN in hijack view page
- Display tooltip for monitors in BGP Updates table in hijack view page
- Updated default and sample configuration files in backend/configs
- Moved js minifier to container builder
- Revised detection logic to account for hijack dimensions
- Using the Seen/Acknowledged to confirm true or false hijack

### Fixed
- Misc code quality improvements
- Fetch API support for older browsers
- UI fixes (Hijack->Hijacker)
- Fix indentation on hijacks table
- Make more clear the buttons of navbar
- Change Timewindow phrase on BGP Updates and Hijacks tables
- Bug with custom window
- Update Hijack tags filter
- Add 'Last Update' on hijacks tables
- Optimizations in file: display_info.js

### Removed
- ACKS file (moved to README in-line)

### Deprecated
- Removed deprecated graphql query
- "Migrate" container (functionality integrated in backend)

### Security
- Bumped flask from 0.12.2 to 1.0.2 in /frontend
- Bumped requests from 2.19.1 to 2.21.0 in /frontend
- Bumped PyYAML from 3.13 to 4.2b4 in /frontend
- Bumped PyYAML from 3.13 to 4.2b4 in /backend
- Resolved bug with user roles on registration process

## [1.0.0] (Apollo) - 2018-12-20
### Added
* Monitor micro-service, providing real-time monitoring of the changes in the BGP routes of the network's prefixes.
Support for the following route collectors and interfaces:
  * [RIPE RIS](http://stream-dev.ris.ripe.net/demo2) (real-time streaming)
  * [BGPStream](https://bgpstream.caida.org/), supporting:
    * RouteViews and RIPE RIS (30-minute delayed streaming)
    * BetaBMP (real-time streaming)
    * Historical updates replayed from csv files (historical streaming)
  * [exaBGP](https://github.com/Exa-Networks/exabgp) (real-time streaming)
* Configuration micro-service, dealing with reading the ARTEMIS configuration from a file (YAML); the file
contains information about: prefixes, ASNs, monitors and ARTEMIS rules (e.g., "ASX advertises prefix P to ASY").
* Detection micro-service, providing real-time detection of BGP prefix hijacking attacks/events of the following types:
  * exact-prefix type-0/1
  * sub-prefix (of any type)
  * squatting attacks
* Mitigation micro-service, providing manual or manually controlled mitigation of BGP prefix hijacking attacks.
* Observer micro-service, dealing with the monitoring of the changes in the ARTEMIS configuration file, triggering the reloading of the affected micro-services.
* Scheduler micro-service, providing a clock service for periodical messages consumed by different micro-services.
* Postgres DB access micro-service, providing programmatic R+W access to the main database of ARTEMIS.
* Supervisord for managing the backend services of the system as processes, and listener micro-service to listen for changes in the process status (e.g., running --> stopped).
* Integration of Monitor, Configuration, Detection, Mitigation, Observer, Scheduler and Postgres DB micro-service in ARTEMIS
"backend".
* Integrated HTTPS frontend/web interface used by the network administrator to:
  * register to the system (ADMIN role: R+W access, VIEWER role: R access)
  * provide configuration information (ASNs, prefixes, routing policies, etc.) via a web-based text editor
  * comment on the configuration file that is used as the system input
  * view and compare past configuration files, using their timestamps to disambiguate them
  * control Monitor, Detection and Mitigation micro-services (start/stop)
  * view the status of all micro-services live (on/off/uptime)
  * view in real-time the BGP updates (announcements/withdrawals) related to the (configured) IP prefixes of interest,
with the following capabilities:
    * per-prefix grouping
    * live update/offline mode
    * time window tuning
    * number of visible entries tuning
    * paginated viewing
    * basic information per update (timestamp, prefix, origin AS, AS-path, peer AS, route collector service, type, hijack, status)
    * auxiliary information per route collector that has seen the BGP update(s) (mouse hover)
    * auxiliary information per update (original AS-path, communities, hijack key, matched prefix)
    * ASN, name, private or not, and countries of operation for origin and peer ASes, as well as ASes present on an AS-path (mouse hover)
    * sorting per update timestamp
    * searching updates using the prefix, origin AS, peer AS, service, and/or update type fields
    * downloading the (filtered) bgp updates table in json format
    * displaying the distinct values involved in the prefix, origin AS, peer AS, service and type fields
  * view in real-time the BGP prefix hijacking events related to the (configured) IP prefixes of interest,
with the following capabilities:
    * per-prefix grouping
    * live update/offline mode
    * time window tuning
    * number of visible entries tuning
    * paginated viewing
    * basic information per hijack (time detected, status, prefix, type, hijack AS, number of peers seen, number of ASes infected, seen)
    * auxiliary information per hijack (matched prefix, first matched configuration, hijack key, time started, time last updated, time ended,
time mitigation started, peer ASes that saw announcements/withdrawals, BGP updates related to this hijack)
    * buttons to mark an individual hijack as seen, resolve, mitigate or ignore it
    * comment box to associate a hijack with a certain comment
    * group actions to mark multiple hijacks as seen/not seen, ignored, or resolved
    * ASN, name, private or not, and countries of operation for hijack ASes (mouse hover)
    * sorting per time detected timestamp
    * searching hijacks using the prefix, hijack type, and/or hijack AS fields
    * downloading the (filtered) hijacks table in json format
    * displaying the distinct values involved in the prefix, type and hijack AS fields
  * view the status of a hijack: ongoing, ignored, resolved, under mitigation, withdrawn, outdated
  * automatic characterization of a hijack as withdrawn if all the monitor peers that saw a hijack update saw also a withdrawal
  * automatic characterization of a hijack as outdated if the configuration that triggered the hijack is outdated
  * view DB statistics (total/unhandled BGP updates, total/resolved/ignored/under mitigation/ongoing/ignored/withdrawn/outdated/seen hijacks)
  * view help boxes for every field used in the system (mouse hover)
  * view additional login information
  * change password
  * manage users
  * view visualization of per-prefix AS-level graphs (until the first hop neighbor), according to configuration
* User interface for both mobile and desktop environments
* Support for both IPv4 and IPv6 prefixes
* Support for handling AS-Sets, Confederations, AS sequences, path prepending, loops, etc. appearing during the monitoring + detection processes
* Support for email/syslog/other notifications for new hijacks
* Daily backups of the ARTEMIS DB
* Scalable RabbitMQ message bus (container) for the message passing and queueing for all involved micro-services and containers
* Timescale + Postgres container for persistent storage and efficient data indexing
* Postgrest container for REST API to Postgres DB
* Hasura graphql container for asynchronous access to Postgres DB
* Pg_amqp bridge container for asynchronous communication between Postgres DB and RabbitMQ
* Redis DB for ephemeral storage in the backend
* NGINX server for terminating SSL connections before propagating to the frontend
* Gunicorn for HTTP request load balancing
* Flask for the frontend (used as proxy)
* Support for automated migration of the ARTEMIS DB to new versions
* Cython support for optimized performance
* JWT authentication in graphql
* DB access optimized via indexes
* Composition of multiple containers via docker-compose
* Support for running multiple detector instances
* Optional support for Kubernetes setups (single physical machine)

### Changed
- NA (Not Applicable)

### Fixed
- NA

### Removed
- NA

### Deprecated
- NA

### Security
- NA

# TEMPLATE FOR NEW RELEASES
## [RELEASE_VERSION] (NAME) - YYYY-MM-DD
### Added
- TBD (Added a new feature)

### Changed
- TBD (Changed existing functionality)

### Fixed
- TBD (bug-fix)

### Removed
- TBD (removed a feature)

### Deprecated
- TBD (soon-to-be removed feature)

### Security
- TBD (addressing vulnerability)

## ACKS
The format is based on [Keep a Changelog](https://keepachangelog.com/en/1.0.0/),
and this project adheres to [Semantic Versioning](https://semver.org/spec/v2.0.0.html).<|MERGE_RESOLUTION|>--- conflicted
+++ resolved
@@ -9,11 +9,8 @@
 - Support for configured ASN ranges
 - Community-based annotation support for annotating hijacks
 - Local pre-commit hook to check versioning
-<<<<<<< HEAD
-- Added bgpstream historical BGP record collector (per prefix)
-=======
+- Bgpstream historical BGP record collector (per prefix)
 - Support for RIPE whois service-resolved AS-SETs in configuration
->>>>>>> d54690cf
 
 ### Changed
 - Refactoring frontend (views, templates and static files are organized inside the folder render)
