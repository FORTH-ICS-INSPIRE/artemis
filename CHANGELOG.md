--- conflicted
+++ resolved
@@ -9,11 +9,8 @@
 - Logging also withdrawn and outdated hijacks in mail and hijack loggers
 - Extra end_tag and hijack_url in hijacks for logging
 - Reinstating intended modules on ARTEMIS startup
-<<<<<<< HEAD
 - Support of multiple artemis instances on a single namespace
-=======
 - Added benchmarker and PR commenter
->>>>>>> a147876a
 
 ### Changed
 - py-radix, substituted with pytricia tree
