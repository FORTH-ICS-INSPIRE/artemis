# Changelog

## [UNRELEASED] (NAME) - YYYY-MM-DD
### Added
- Grafana provisioning, env vars and 4 dashboards
  - Artemis::BGP Hijacks per prefix
  - Artemis::BGP Updates per prefix
  - Artemis::BGP Updates per service
  - Artemis::Offending ASes
- ENV variable WITHDRAWN_HIJACK_THRESHOLD to consider hijacks withdrawn based on a threshold

### Changed
<<<<<<< HEAD
- Automatic config file formatting upon config modification
=======
- DB_AUTOCLEAN and dormant hijack thresholds set to 1 day (24h) by default
>>>>>>> 2a1fa449

### Fixed
- TBD (bug-fix)

### Removed
- TBD (removed a feature)

### Deprecated
- TBD (soon-to-be removed feature)

### Security
- TBD (addressing vulnerability)

## [1.3.1] (Ares) - 2019-10-04
### Added
- IPv6 tests (backend testing)
- PR labeler (GitHub actions)
- Env variable and formatter for selecting hijack log fields
- Env variable for ARTEMIS web host for backend logging
- Logging also withdrawn and outdated hijacks in mail and hijack loggers
- Extra end_tag and hijack_url in hijacks for logging
- Reinstating intended modules on ARTEMIS startup
- Support of multiple artemis instances on a single namespace (k8s)
- Added benchmarker and PR commenter
- TestCafe frontend testing framework

### Changed
- py-radix, substituted with pytricia tree
- dep-licenses updated (with currently used modules)
- Fixed bug with outdated hijacks that remain hijacks
- Fixed bug with BGP updates related to more than one hijacks
- Added outdated_parent logging field to inform logging systems

### Fixed
- Support for millions of prefixes in configuration file
- Ensure ARTEMIS config file is not clobbered on pod restart

### Removed
- ipaddress requirement from frontend (not needed)

### Backwards Incompatible Changes
- :rotating_light: Changed frontend logger from webapp_logger to artemis_logger in logging.yaml and config.py under frontend/webapp/configs.
For old versions you need to replace the name from webapp_logger to artemis_logger in these two files under your local_configs/frontend folder.
- :rotating_light: Changed helm chart labels to support multiple releases per namespace and this breaks helm upgrades.
To migrate to the new version you need to deploy a new installation and migrate the Persistent Volumes Claims (PVC) to the new release by attaching them on the current Persistent Volumes.


## [1.3.0] (Arktos) - 2019-09-12
### Added
- Slack logging package and example
- ARTEMIS logo
- Monitor peers count in stats table (overview)
- Implicit withdrawals generated for benign BGP updates correcting hijacked peer-prefix combinations
- Support for configured ASN ranges
- Community-based annotation support for annotating hijacks
- Local pre-commit hook to check versioning
- Bgpstream historical BGP record collector (per prefix)
- Support for RIPE whois service-resolved AS-SETs in configuration
- Ingress resource for helm-chart (by default supports NGINX Ingress Controller)
- Redis ping/pong check on connection initialization
- In hijack page count the number of peers seen announcement and withdrawal

### Changed
- Refactoring frontend (views, templates and static files are organized inside the folder render)
- Update hasura (1.0.0alpha42 -> 1.0.0alpha45)
- Replaced $.ajax with fetch
- Hijack logger output is now a JSON string
- Decoupled monitor module to another container
- Optional deployment of NGINX container or NGINX Ingress on Kubernetes

### Fixed
- Bug with rule learning (hijack to rule dict) when empty neighbor
- Minor fix in custom mitigation trigger
- Updated configurations for k8s deployment
- Fixed flake8 warnings
- Wrong data.sql for testing
- Bug with single-quoted communities being interpreted as sexagesimal upon automated conf reload
- Monitoring of monitors and restarting them if not seen any BGP updates within user-defined interval
- Avoid detectors being stuck on blpop if token erased
- Fix for historical replay of withdrawals plus bgpstreamhist rate-limit
- Minor: creating implicit withdrawals 1 second after the related benign announcement
- Minor: in handling BGP withdrawals, consider announcements that are strictly newer than the withdrawals
- Various helm (k8s) chart fixes and improvements (see #221)

### Security
- Bumped SQLAlchemy from 1.2.16 to 1.3.3 in /frontend

## [1.2.0] (Athena) - 2019-04-10
### Added
- Support for dormant flags in hijacks
- Storing hijack update (origin, neighbor) combinations in redis
- Translate learn rule request in ARTEMIS-compatible dicts in backend
- Translate learn rule ARTEMIS-compatible dicts into yaml conf in backend
- Update yaml conf with learned rule
- Learn rule action for ongoing hijacks in frontend after ignore action
- Configured/matched prefix field and search in frontend hijack and update tables
- Monitored prefixes count in stats table (overview)
- Configured prefixes count in stats table (overview)
- Initial kubernetes/helm (helm-charts) support
- Reject old updates from taps and have a "HISTORIC" variable to enable/disable
- Initial support for LDAP authentication
- Delete hijack functionality
- Abuse contact details for each ASN (Extracted from RIPEStat)
- Functionality to copy ASN details on clickboard
- Support to filter BGP Updates based on their AS Path
- Display distinct values of BGP Updates for the following fields: "Origin AS", "Peer AS" and "service" in hijack view

### Changed
- Using prefix lists in json file format as monitoring taps input to avoid problematic ultra long arguments
- Refactored environment variables
- Use of RIPE RIS firehose stream instead of the websocket clientui8
- Use of function url_for in flask redirect
- In hijack view changed the actions functionality
- Update hasura (1.0.0alpha31 -> 1.0.0alpha42)
- Hijack view now uses hasura graphql to fetch BGP Updates

### Fixed
- Correct RFC2622 translation when needed in frontend and backend
- When learning ignore rule, escape special character ":" (IPv6)
- Problematic start of RIS and exaBGP monitors, even if not configured
- BGP update redis bootstraping from DB
- UI support for multiple instances of a module in overview and system page
- Bug with hijack view times
- Bug with hijack view action buttons

### Removed
- Configured prefix graph visualization (needs redesign)
- Config data field from configs DB table

### Security
- Using yaml dump and safe_load instead of pickling/unpickling

## [1.1.1] (Atlas) - 2019-02-28
### Added
- Tooltip support for peers seen BGP Announcement/Withdrawal on hijack view.
- Support for rfc2622 ^+, ^-, ^n and ^n-m prefix operators in configuration
- More tests for checking withdrawn hijacks
- Coverage tests for frontend actions
- Pre-commit hooks
- Policy dimension on hijacks (route leak detection based on no-export)
- Support for auto-cleaning unneeded BGP updates
- Automated DB backups
- View hijack by key
- Enable sorting for columns: # Peers Seen/# ASes Infected
- Added DB version on overview page

### Changed
- Testing refactoring
- RIPE RIS live python websocket client

### Fixed
- Updated/optimized db query for removing withdrawn peers (newer announcement)
- Support for different user/pass on rabbitmq
- Solved bug with randomized config hashing
- Fixed expected behavior when trying to run old containers on new DBs

### Deprecated
- Backup files

## [1.1.0] (Asclepius) - 2019-02-20
### Added
- Bug report and feature request issue templates
- Code of conduct
- CI/CD container
- SemaphoreCI testing for backend
- Automation of system and DB migration
- Multi-process Database support through supervisor
- Custom monitor for high-throughput measuring (taps/custom.py)
- Instructions on local configuration decoupling
- Support for wildcards (origin_asns, neighbors) in configuration
- Enabled POST request on /jwt/auth to retrieve authentication token

### Changed
- Done misc updates on README
- Moved static js libraries to CDN
- Upgraded requirements in frontend
- Upgraded requirements in backend
- Display tooltip for hijack ASN in hijack view page
- Display tooltip for monitors in BGP Updates table in hijack view page
- Updated default and sample configuration files in backend/configs
- Moved js minifier to container builder
- Revised detection logic to account for hijack dimensions
- Using the Seen/Acknowledged to confirm true or false hijack

### Fixed
- Misc code quality improvements
- Fetch API support for older browsers
- UI fixes (Hijack->Hijacker)
- Fix indentation on hijacks table
- Make more clear the buttons of navbar
- Change Timewindow phrase on BGP Updates and Hijacks tables
- Bug with custom window
- Update Hijack tags filter
- Add 'Last Update' on hijacks tables
- Optimizations in file: display_info.js

### Removed
- ACKS file (moved to README in-line)

### Deprecated
- Removed deprecated graphql query
- "Migrate" container (functionality integrated in backend)

### Security
- Bumped flask from 0.12.2 to 1.0.2 in /frontend
- Bumped requests from 2.19.1 to 2.21.0 in /frontend
- Bumped PyYAML from 3.13 to 4.2b4 in /frontend
- Bumped PyYAML from 3.13 to 4.2b4 in /backend
- Resolved bug with user roles on registration process

## [1.0.0] (Apollo) - 2018-12-20
### Added
* Monitor micro-service, providing real-time monitoring of the changes in the BGP routes of the network's prefixes.
Support for the following route collectors and interfaces:
  * [RIPE RIS](http://stream-dev.ris.ripe.net/demo2) (real-time streaming)
  * [BGPStream](https://bgpstream.caida.org/), supporting:
    * RouteViews and RIPE RIS (30-minute delayed streaming)
    * BetaBMP (real-time streaming)
    * Historical updates replayed from csv files (historical streaming)
  * [exaBGP](https://github.com/Exa-Networks/exabgp) (real-time streaming)
* Configuration micro-service, dealing with reading the ARTEMIS configuration from a file (YAML); the file
contains information about: prefixes, ASNs, monitors and ARTEMIS rules (e.g., "ASX advertises prefix P to ASY").
* Detection micro-service, providing real-time detection of BGP prefix hijacking attacks/events of the following types:
  * exact-prefix type-0/1
  * sub-prefix (of any type)
  * squatting attacks
* Mitigation micro-service, providing manual or manually controlled mitigation of BGP prefix hijacking attacks.
* Observer micro-service, dealing with the monitoring of the changes in the ARTEMIS configuration file, triggering the reloading of the affected micro-services.
* Scheduler micro-service, providing a clock service for periodical messages consumed by different micro-services.
* Postgres DB access micro-service, providing programmatic R+W access to the main database of ARTEMIS.
* Supervisord for managing the backend services of the system as processes, and listener micro-service to listen for changes in the process status (e.g., running --> stopped).
* Integration of Monitor, Configuration, Detection, Mitigation, Observer, Scheduler and Postgres DB micro-service in ARTEMIS
"backend".
* Integrated HTTPS frontend/web interface used by the network administrator to:
  * register to the system (ADMIN role: R+W access, VIEWER role: R access)
  * provide configuration information (ASNs, prefixes, routing policies, etc.) via a web-based text editor
  * comment on the configuration file that is used as the system input
  * view and compare past configuration files, using their timestamps to disambiguate them
  * control Monitor, Detection and Mitigation micro-services (start/stop)
  * view the status of all micro-services live (on/off/uptime)
  * view in real-time the BGP updates (announcements/withdrawals) related to the (configured) IP prefixes of interest,
with the following capabilities:
    * per-prefix grouping
    * live update/offline mode
    * time window tuning
    * number of visible entries tuning
    * paginated viewing
    * basic information per update (timestamp, prefix, origin AS, AS-path, peer AS, route collector service, type, hijack, status)
    * auxiliary information per route collector that has seen the BGP update(s) (mouse hover)
    * auxiliary information per update (original AS-path, communities, hijack key, matched prefix)
    * ASN, name, private or not, and countries of operation for origin and peer ASes, as well as ASes present on an AS-path (mouse hover)
    * sorting per update timestamp
    * searching updates using the prefix, origin AS, peer AS, service, and/or update type fields
    * downloading the (filtered) bgp updates table in json format
    * displaying the distinct values involved in the prefix, origin AS, peer AS, service and type fields
  * view in real-time the BGP prefix hijacking events related to the (configured) IP prefixes of interest,
with the following capabilities:
    * per-prefix grouping
    * live update/offline mode
    * time window tuning
    * number of visible entries tuning
    * paginated viewing
    * basic information per hijack (time detected, status, prefix, type, hijack AS, number of peers seen, number of ASes infected, seen)
    * auxiliary information per hijack (matched prefix, first matched configuration, hijack key, time started, time last updated, time ended,
time mitigation started, peer ASes that saw announcements/withdrawals, BGP updates related to this hijack)
    * buttons to mark an individual hijack as seen, resolve, mitigate or ignore it
    * comment box to associate a hijack with a certain comment
    * group actions to mark multiple hijacks as seen/not seen, ignored, or resolved
    * ASN, name, private or not, and countries of operation for hijack ASes (mouse hover)
    * sorting per time detected timestamp
    * searching hijacks using the prefix, hijack type, and/or hijack AS fields
    * downloading the (filtered) hijacks table in json format
    * displaying the distinct values involved in the prefix, type and hijack AS fields
  * view the status of a hijack: ongoing, ignored, resolved, under mitigation, withdrawn, outdated
  * automatic characterization of a hijack as withdrawn if all the monitor peers that saw a hijack update saw also a withdrawal
  * automatic characterization of a hijack as outdated if the configuration that triggered the hijack is outdated
  * view DB statistics (total/unhandled BGP updates, total/resolved/ignored/under mitigation/ongoing/ignored/withdrawn/outdated/seen hijacks)
  * view help boxes for every field used in the system (mouse hover)
  * view additional login information
  * change password
  * manage users
  * view visualization of per-prefix AS-level graphs (until the first hop neighbor), according to configuration
* User interface for both mobile and desktop environments
* Support for both IPv4 and IPv6 prefixes
* Support for handling AS-Sets, Confederations, AS sequences, path prepending, loops, etc. appearing during the monitoring + detection processes
* Support for email/syslog/other notifications for new hijacks
* Daily backups of the ARTEMIS DB
* Scalable RabbitMQ message bus (container) for the message passing and queueing for all involved micro-services and containers
* Timescale + Postgres container for persistent storage and efficient data indexing
* Postgrest container for REST API to Postgres DB
* Hasura graphql container for asynchronous access to Postgres DB
* Pg_amqp bridge container for asynchronous communication between Postgres DB and RabbitMQ
* Redis DB for ephemeral storage in the backend
* NGINX server for terminating SSL connections before propagating to the frontend
* Gunicorn for HTTP request load balancing
* Flask for the frontend (used as proxy)
* Support for automated migration of the ARTEMIS DB to new versions
* Cython support for optimized performance
* JWT authentication in graphql
* DB access optimized via indexes
* Composition of multiple containers via docker-compose
* Support for running multiple detector instances
* Optional support for Kubernetes setups (single physical machine)

# TEMPLATE FOR NEW RELEASES
## [RELEASE_VERSION] (NAME) - YYYY-MM-DD
### Added
- TBD (Added a new feature)

### Changed
- TBD (Changed existing functionality)

### Fixed
- TBD (bug-fix)

### Removed
- TBD (removed a feature)

### Deprecated
- TBD (soon-to-be removed feature)

### Security
- TBD (addressing vulnerability)

## ACKS
The format is based on [Keep a Changelog](https://keepachangelog.com/en/1.0.0/),
and this project adheres to [Semantic Versioning](https://semver.org/spec/v2.0.0.html).<|MERGE_RESOLUTION|>--- conflicted
+++ resolved
@@ -10,11 +10,8 @@
 - ENV variable WITHDRAWN_HIJACK_THRESHOLD to consider hijacks withdrawn based on a threshold
 
 ### Changed
-<<<<<<< HEAD
 - Automatic config file formatting upon config modification
-=======
 - DB_AUTOCLEAN and dormant hijack thresholds set to 1 day (24h) by default
->>>>>>> 2a1fa449
 
 ### Fixed
 - TBD (bug-fix)
