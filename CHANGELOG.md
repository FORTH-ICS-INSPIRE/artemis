--- conflicted
+++ resolved
@@ -4,15 +4,12 @@
 ### Added
 - IPv6 tests (backend testing)
 - PR labeler (GitHub actions)
-<<<<<<< HEAD
-- Added benchmarker and PR commenter
-=======
 - Env variable and formatter for selecting hijack log fields
 - Env variable for ARTEMIS web host for backend logging
 - Logging also withdrawn and outdated hijacks in mail and hijack loggers
 - Extra end_tag and hijack_url in hijacks for logging
 - Reinstating intended modules on ARTEMIS startup
->>>>>>> 3dfd68ac
+- Added benchmarker and PR commenter
 
 ### Changed
 - py-radix, substituted with pytricia tree
