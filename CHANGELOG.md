--- conflicted
+++ resolved
@@ -14,12 +14,10 @@
 - TravisCI and CodeCov support
 - Database restart recovery
 - CAIDA project support (besides RV, RIS) for bgpstreamlive
-<<<<<<< HEAD
 - bgpstreamkafka tap
-=======
-- rpki_status in hijack alerts
+- RPKI status in hijack alerts
 - RPKI validator env vars
->>>>>>> dc395cdb
+- optional routinator RPKI validator microservice
 
 ### Changed
 - Automatic config file formatting upon config modification
