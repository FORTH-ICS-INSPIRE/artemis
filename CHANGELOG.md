# Changelog

## [UNRELEASED] (NAME) - YYYY-MM-DD
### Added
- Added support for rfc2622 ^+, ^-, ^n and ^n-m prefix operators
- More tests for checking withdrawn hijacks


### Changed
<<<<<<< HEAD
- RIPE RIS live python websocket client
=======
- Updated/optimized db query for removing withdrawn peers (newer announcement)
>>>>>>> b7fa8a0d

### Fixed
- TBD (bug-fix)

### Removed
- TBD (removed a feature)

### Deprecated
- TBD (soon-to-be removed feature)

### Security
- TBD (addressing vulnerability)

## [1.1.0] (Asclepius) - 2019-02-20
### Added
- Bug report and feature request issue templates
- Code of conduct
- CI/CD container
- SemaphoreCI testing for backend
- Automation of system and DB migration
- Multi-process Database support through supervisor
- Custom monitor for high-throughput measuring (taps/custom.py)
- Instructions on local configuration decoupling
- Support for wildcards (origin_asns, neighbors) in configuration
- Enabled POST request on /jwt/auth to retrieve authentication token

### Changed
- Done misc updates on README
- Moved static js libraries to CDN
- Upgraded requirements in frontend
- Upgraded requirements in backend
- Display tooltip for hijack ASN in hijack view page
- Display tooltip for monitors in BGP Updates table in hijack view page
- Updated default and sample configuration files in backend/configs
- Moved js minifier to container builder
- Revised detection logic to account for hijack dimensions
- Using the Seen/Acknowledged to confirm true or false hijack

### Fixed
- Misc code quality improvements
- Fetch API support for older browsers
- UI fixes (Hijack->Hijacker)
- Fix indentation on hijacks table
- Make more clear the buttons of navbar
- Change Timewindow phrase on BGP Updates and Hijacks tables
- Bug with custom window
- Update Hijack tags filter
- Add 'Last Update' on hijacks tables
- Optimizations in file: display_info.js

### Removed
- ACKS file (moved to README in-line)

### Deprecated
- Removed deprecated graphql query
- "Migrate" container (functionality integrated in backend)

### Security
- Bumped flask from 0.12.2 to 1.0.2 in /frontend
- Bumped requests from 2.19.1 to 2.21.0 in /frontend
- Bumped PyYAML from 3.13 to 4.2b4 in /frontend
- Bumped PyYAML from 3.13 to 4.2b4 in /backend
- Resolved bug with user roles on registration process

## [1.0.0] (Apollo) - 2018-12-20
### Added
* Monitor micro-service, providing real-time monitoring of the changes in the BGP routes of the network's prefixes.
Support for the following route collectors and interfaces:
  * [RIPE RIS](http://stream-dev.ris.ripe.net/demo2) (real-time streaming)
  * [BGPStream](https://bgpstream.caida.org/), supporting:
    * RouteViews and RIPE RIS (30-minute delayed streaming)
    * BetaBMP (real-time streaming)
    * Historical updates replayed from csv files (historical streaming)
  * [exaBGP](https://github.com/Exa-Networks/exabgp) (real-time streaming)
* Configuration micro-service, dealing with reading the ARTEMIS configuration from a file (YAML); the file
contains information about: prefixes, ASNs, monitors and ARTEMIS rules (e.g., "ASX advertises prefix P to ASY").
* Detection micro-service, providing real-time detection of BGP prefix hijacking attacks/events of the following types:
  * exact-prefix type-0/1
  * sub-prefix (of any type)
  * squatting attacks
* Mitigation micro-service, providing manual or manually controlled mitigation of BGP prefix hijacking attacks.
* Observer micro-service, dealing with the monitoring of the changes in the ARTEMIS configuration file, triggering the reloading of the affected micro-services.
* Scheduler micro-service, providing a clock service for periodical messages consumed by different micro-services.
* Postgres DB access micro-service, providing programmatic R+W access to the main database of ARTEMIS.
* Supervisord for managing the backend services of the system as processes, and listener micro-service to listen for changes in the process status (e.g., running --> stopped).
* Integration of Monitor, Configuration, Detection, Mitigation, Observer, Scheduler and Postgres DB micro-service in ARTEMIS
"backend".
* Integrated HTTPS frontend/web interface used by the network administrator to:
  * register to the system (ADMIN role: R+W access, VIEWER role: R access)
  * provide configuration information (ASNs, prefixes, routing policies, etc.) via a web-based text editor
  * comment on the configuration file that is used as the system input
  * view and compare past configuration files, using their timestamps to disambiguate them
  * control Monitor, Detection and Mitigation micro-services (start/stop)
  * view the status of all micro-services live (on/off/uptime)
  * view in real-time the BGP updates (announcements/withdrawals) related to the (configured) IP prefixes of interest,
with the following capabilities:
    * per-prefix grouping
    * live update/offline mode
    * time window tuning
    * number of visible entries tuning
    * paginated viewing
    * basic information per update (timestamp, prefix, origin AS, AS-path, peer AS, route collector service, type, hijack, status)
    * auxiliary information per route collector that has seen the BGP update(s) (mouse hover)
    * auxiliary information per update (original AS-path, communities, hijack key, matched prefix)
    * ASN, name, private or not, and countries of operation for origin and peer ASes, as well as ASes present on an AS-path (mouse hover)
    * sorting per update timestamp
    * searching updates using the prefix, origin AS, peer AS, service, and/or update type fields
    * downloading the (filtered) bgp updates table in json format
    * displaying the distinct values involved in the prefix, origin AS, peer AS, service and type fields
  * view in real-time the BGP prefix hijacking events related to the (configured) IP prefixes of interest,
with the following capabilities:
    * per-prefix grouping
    * live update/offline mode
    * time window tuning
    * number of visible entries tuning
    * paginated viewing
    * basic information per hijack (time detected, status, prefix, type, hijack AS, number of peers seen, number of ASes infected, seen)
    * auxiliary information per hijack (matched prefix, first matched configuration, hijack key, time started, time last updated, time ended,
time mitigation started, peer ASes that saw announcements/withdrawals, BGP updates related to this hijack)
    * buttons to mark an individual hijack as seen, resolve, mitigate or ignore it
    * comment box to associate a hijack with a certain comment
    * group actions to mark multiple hijacks as seen/not seen, ignored, or resolved
    * ASN, name, private or not, and countries of operation for hijack ASes (mouse hover)
    * sorting per time detected timestamp
    * searching hijacks using the prefix, hijack type, and/or hijack AS fields
    * downloading the (filtered) hijacks table in json format
    * displaying the distinct values involved in the prefix, type and hijack AS fields
  * view the status of a hijack: ongoing, ignored, resolved, under mitigation, withdrawn, outdated
  * automatic characterization of a hijack as withdrawn if all the monitor peers that saw a hijack update saw also a withdrawal
  * automatic characterization of a hijack as outdated if the configuration that triggered the hijack is outdated
  * view DB statistics (total/unhandled BGP updates, total/resolved/ignored/under mitigation/ongoing/ignored/withdrawn/outdated/seen hijacks)
  * view help boxes for every field used in the system (mouse hover)
  * view additional login information
  * change password
  * manage users
  * view visualization of per-prefix AS-level graphs (until the first hop neighbor), according to configuration
* User interface for both mobile and desktop environments
* Support for both IPv4 and IPv6 prefixes
* Support for handling AS-Sets, Confederations, AS sequences, path prepending, loops, etc. appearing during the monitoring + detection processes
* Support for email/syslog/other notifications for new hijacks
* Daily backups of the ARTEMIS DB
* Scalable RabbitMQ message bus (container) for the message passing and queueing for all involved micro-services and containers
* Timescale + Postgres container for persistent storage and efficient data indexing
* Postgrest container for REST API to Postgres DB
* Hasura graphql container for asynchronous access to Postgres DB
* Pg_amqp bridge container for asynchronous communication between Postgres DB and RabbitMQ
* Redis DB for ephemeral storage in the backend
* NGINX server for terminating SSL connections before propagating to the frontend
* Gunicorn for HTTP request load balancing
* Flask for the frontend (used as proxy)
* Support for automated migration of the ARTEMIS DB to new versions
* Cython support for optimized performance
* JWT authentication in graphql
* DB access optimized via indexes
* Composition of multiple containers via docker-compose
* Support for running multiple detector instances
* Optional support for Kubernetes setups (single physical machine)

### Changed
- NA (Not Applicable)

### Fixed
- NA

### Removed
- NA

### Deprecated
- NA

### Security
- NA

# TEMPLATE FOR NEW RELEASES
## [RELEASE_VERSION] (NAME) - YYYY-MM-DD
### Added
- TBD (Added a new feature)

### Changed
- TBD (Changed existing functionality)

### Fixed
- TBD (bug-fix)

### Removed
- TBD (removed a feature)

### Deprecated
- TBD (soon-to-be removed feature)

### Security
- TBD (addressing vulnerability)

## ACKS
The format is based on [Keep a Changelog](https://keepachangelog.com/en/1.0.0/),
and this project adheres to [Semantic Versioning](https://semver.org/spec/v2.0.0.html).<|MERGE_RESOLUTION|>--- conflicted
+++ resolved
@@ -7,11 +7,8 @@
 
 
 ### Changed
-<<<<<<< HEAD
 - RIPE RIS live python websocket client
-=======
 - Updated/optimized db query for removing withdrawn peers (newer announcement)
->>>>>>> b7fa8a0d
 
 ### Fixed
 - TBD (bug-fix)
