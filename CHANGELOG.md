--- conflicted
+++ resolved
@@ -2,11 +2,9 @@
 
 ## [UNRELEASED] (NAME) - YYYY-MM-DD
 ### Added
-<<<<<<< HEAD
 - Added support for rfc2622 ^+, ^-, ^n and ^n-m prefix operators
-=======
 - More tests for checking withdrawn hijacks
->>>>>>> 23aab4a8
+
 
 ### Changed
 - Updated/optimized db query for removing withdrawn peers (newer announcement)
