--- conflicted
+++ resolved
@@ -19,16 +19,8 @@
 ### Changed
 - Refactored environment variables
 - Use of RIPE RIS firehose stream instead of the websocket clientui8
-<<<<<<< HEAD
-- Use of function for_url in flask redirect
+- Use of function url_for in flask redirect
 - In hijack view changed the actions functionality
-
-### Fixed
-- Correct RFC2622 translation when needed in frontend and backend
-- Fixed bug with hijack view times
-- Fixed bug with hijack view action buttons
-=======
-- Use of function url_for in flask redirect
 
 ### Fixed
 - Correct RFC2622 translation when needed in frontend and backend
@@ -36,7 +28,8 @@
 - Problematic start of RIS and exaBGP monitors, even if not configured
 - BGP update redis bootstraping from DB
 - UI support for multiple instances of a module in overview and system page
->>>>>>> 322ccdae
+- Fixed bug with hijack view times
+- Fixed bug with hijack view action buttons
 
 ### Removed
 - Configured prefix graph visualization (needs redesign)
