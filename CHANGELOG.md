# Changelog

## [UNRELEASED] (NAME) - YYYY-MM-DD
### Added
- Grafana provisioning, env vars and 4 dashboards
  - Artemis::BGP Hijacks per prefix
  - Artemis::BGP Updates per prefix
  - Artemis::BGP Updates per service
  - Artemis::Offending ASes
- Get prefix, origin and neighbor info (communities) from exaBGP or hist 'A'/'W' updates
- autoconf flag in configuration for exaBGP and hist monitors
- autoconf tester
- ENV variable WITHDRAWN_HIJACK_THRESHOLD to consider hijacks withdrawn based on a threshold
- TravisCI and CodeCov support
- Database restart recovery
<<<<<<< HEAD
- Vagrant support
=======
- CAIDA project support (besides RV, RIS) for bgpstreamlive
>>>>>>> be3b40fa

### Changed
- Automatic config file formatting upon config modification
- DB_AUTOCLEAN and dormant hijack thresholds set to 1 day (24h) by default
- Change of conf_lib.py in order to support a list of dicts per prefix
- Always restart containers for smooth server rebooting
- Updated version of BGPStream on custom image (mavromat/bgpstream-redis:v1.1-bgpstream)

### Fixed
- Issue on handle_hijack_update() DB function with multiple selects
- Small fixes in conf_lib
- Blocking deletion of redis hijack keys to avoid race conditions
- Optimization on hijack deletion by storing the keys on redis

### Removed
- Rekeying functionality for hijack updates with deprecated hijack key

### Deprecated
- SemaphoreCI and coveralls
- BetaBMP client (kept support in conf file)

### Security
- TBD (addressing vulnerability)

## [1.3.1] (Ares) - 2019-10-04
### Added
- IPv6 tests (backend testing)
- PR labeler (GitHub actions)
- Env variable and formatter for selecting hijack log fields
- Env variable for ARTEMIS web host for backend logging
- Logging also withdrawn and outdated hijacks in mail and hijack loggers
- Extra end_tag and hijack_url in hijacks for logging
- Reinstating intended modules on ARTEMIS startup
- Support of multiple artemis instances on a single namespace (k8s)
- Added benchmarker and PR commenter
- TestCafe frontend testing framework

### Changed
- py-radix, substituted with pytricia tree
- dep-licenses updated (with currently used modules)
- Fixed bug with outdated hijacks that remain hijacks
- Fixed bug with BGP updates related to more than one hijacks
- Added outdated_parent logging field to inform logging systems

### Fixed
- Support for millions of prefixes in configuration file
- Ensure ARTEMIS config file is not clobbered on pod restart

### Removed
- ipaddress requirement from frontend (not needed)

### Backwards Incompatible Changes
- :rotating_light: Changed frontend logger from webapp_logger to artemis_logger in logging.yaml and config.py under frontend/webapp/configs.
For old versions you need to replace the name from webapp_logger to artemis_logger in these two files under your local_configs/frontend folder.
- :rotating_light: Changed helm chart labels to support multiple releases per namespace and this breaks helm upgrades.
To migrate to the new version you need to deploy a new installation and migrate the Persistent Volumes Claims (PVC) to the new release by attaching them on the current Persistent Volumes.


## [1.3.0] (Arktos) - 2019-09-12
### Added
- Slack logging package and example
- ARTEMIS logo
- Monitor peers count in stats table (overview)
- Implicit withdrawals generated for benign BGP updates correcting hijacked peer-prefix combinations
- Support for configured ASN ranges
- Community-based annotation support for annotating hijacks
- Local pre-commit hook to check versioning
- Bgpstream historical BGP record collector (per prefix)
- Support for RIPE whois service-resolved AS-SETs in configuration
- Ingress resource for helm-chart (by default supports NGINX Ingress Controller)
- Redis ping/pong check on connection initialization
- In hijack page count the number of peers seen announcement and withdrawal

### Changed
- Refactoring frontend (views, templates and static files are organized inside the folder render)
- Update hasura (1.0.0alpha42 -> 1.0.0alpha45)
- Replaced $.ajax with fetch
- Hijack logger output is now a JSON string
- Decoupled monitor module to another container
- Optional deployment of NGINX container or NGINX Ingress on Kubernetes

### Fixed
- Bug with rule learning (hijack to rule dict) when empty neighbor
- Minor fix in custom mitigation trigger
- Updated configurations for k8s deployment
- Fixed flake8 warnings
- Wrong data.sql for testing
- Bug with single-quoted communities being interpreted as sexagesimal upon automated conf reload
- Monitoring of monitors and restarting them if not seen any BGP updates within user-defined interval
- Avoid detectors being stuck on blpop if token erased
- Fix for historical replay of withdrawals plus bgpstreamhist rate-limit
- Minor: creating implicit withdrawals 1 second after the related benign announcement
- Minor: in handling BGP withdrawals, consider announcements that are strictly newer than the withdrawals
- Various helm (k8s) chart fixes and improvements (see #221)

### Security
- Bumped SQLAlchemy from 1.2.16 to 1.3.3 in /frontend

## [1.2.0] (Athena) - 2019-04-10
### Added
- Support for dormant flags in hijacks
- Storing hijack update (origin, neighbor) combinations in redis
- Translate learn rule request in ARTEMIS-compatible dicts in backend
- Translate learn rule ARTEMIS-compatible dicts into yaml conf in backend
- Update yaml conf with learned rule
- Learn rule action for ongoing hijacks in frontend after ignore action
- Configured/matched prefix field and search in frontend hijack and update tables
- Monitored prefixes count in stats table (overview)
- Configured prefixes count in stats table (overview)
- Initial kubernetes/helm (helm-charts) support
- Reject old updates from taps and have a "HISTORIC" variable to enable/disable
- Initial support for LDAP authentication
- Delete hijack functionality
- Abuse contact details for each ASN (Extracted from RIPEStat)
- Functionality to copy ASN details on clickboard
- Support to filter BGP Updates based on their AS Path
- Display distinct values of BGP Updates for the following fields: "Origin AS", "Peer AS" and "service" in hijack view

### Changed
- Using prefix lists in json file format as monitoring taps input to avoid problematic ultra long arguments
- Refactored environment variables
- Use of RIPE RIS firehose stream instead of the websocket clientui8
- Use of function url_for in flask redirect
- In hijack view changed the actions functionality
- Update hasura (1.0.0alpha31 -> 1.0.0alpha42)
- Hijack view now uses hasura graphql to fetch BGP Updates

### Fixed
- Correct RFC2622 translation when needed in frontend and backend
- When learning ignore rule, escape special character ":" (IPv6)
- Problematic start of RIS and exaBGP monitors, even if not configured
- BGP update redis bootstraping from DB
- UI support for multiple instances of a module in overview and system page
- Bug with hijack view times
- Bug with hijack view action buttons

### Removed
- Configured prefix graph visualization (needs redesign)
- Config data field from configs DB table

### Security
- Using yaml dump and safe_load instead of pickling/unpickling

## [1.1.1] (Atlas) - 2019-02-28
### Added
- Tooltip support for peers seen BGP Announcement/Withdrawal on hijack view.
- Support for rfc2622 ^+, ^-, ^n and ^n-m prefix operators in configuration
- More tests for checking withdrawn hijacks
- Coverage tests for frontend actions
- Pre-commit hooks
- Policy dimension on hijacks (route leak detection based on no-export)
- Support for auto-cleaning unneeded BGP updates
- Automated DB backups
- View hijack by key
- Enable sorting for columns: # Peers Seen/# ASes Infected
- Added DB version on overview page

### Changed
- Testing refactoring
- RIPE RIS live python websocket client

### Fixed
- Updated/optimized db query for removing withdrawn peers (newer announcement)
- Support for different user/pass on rabbitmq
- Solved bug with randomized config hashing
- Fixed expected behavior when trying to run old containers on new DBs

### Deprecated
- Backup files

## [1.1.0] (Asclepius) - 2019-02-20
### Added
- Bug report and feature request issue templates
- Code of conduct
- CI/CD container
- SemaphoreCI testing for backend
- Automation of system and DB migration
- Multi-process Database support through supervisor
- Custom monitor for high-throughput measuring (taps/custom.py)
- Instructions on local configuration decoupling
- Support for wildcards (origin_asns, neighbors) in configuration
- Enabled POST request on /jwt/auth to retrieve authentication token

### Changed
- Done misc updates on README
- Moved static js libraries to CDN
- Upgraded requirements in frontend
- Upgraded requirements in backend
- Display tooltip for hijack ASN in hijack view page
- Display tooltip for monitors in BGP Updates table in hijack view page
- Updated default and sample configuration files in backend/configs
- Moved js minifier to container builder
- Revised detection logic to account for hijack dimensions
- Using the Seen/Acknowledged to confirm true or false hijack

### Fixed
- Misc code quality improvements
- Fetch API support for older browsers
- UI fixes (Hijack->Hijacker)
- Fix indentation on hijacks table
- Make more clear the buttons of navbar
- Change Timewindow phrase on BGP Updates and Hijacks tables
- Bug with custom window
- Update Hijack tags filter
- Add 'Last Update' on hijacks tables
- Optimizations in file: display_info.js

### Removed
- ACKS file (moved to README in-line)

### Deprecated
- Removed deprecated graphql query
- "Migrate" container (functionality integrated in backend)

### Security
- Bumped flask from 0.12.2 to 1.0.2 in /frontend
- Bumped requests from 2.19.1 to 2.21.0 in /frontend
- Bumped PyYAML from 3.13 to 4.2b4 in /frontend
- Bumped PyYAML from 3.13 to 4.2b4 in /backend
- Resolved bug with user roles on registration process

## [1.0.0] (Apollo) - 2018-12-20
### Added
* Monitor micro-service, providing real-time monitoring of the changes in the BGP routes of the network's prefixes.
Support for the following route collectors and interfaces:
  * [RIPE RIS](http://stream-dev.ris.ripe.net/demo2) (real-time streaming)
  * [BGPStream](https://bgpstream.caida.org/), supporting:
    * RouteViews and RIPE RIS (30-minute delayed streaming)
    * BetaBMP (real-time streaming)
    * Historical updates replayed from csv files (historical streaming)
  * [exaBGP](https://github.com/Exa-Networks/exabgp) (real-time streaming)
* Configuration micro-service, dealing with reading the ARTEMIS configuration from a file (YAML); the file
contains information about: prefixes, ASNs, monitors and ARTEMIS rules (e.g., "ASX advertises prefix P to ASY").
* Detection micro-service, providing real-time detection of BGP prefix hijacking attacks/events of the following types:
  * exact-prefix type-0/1
  * sub-prefix (of any type)
  * squatting attacks
* Mitigation micro-service, providing manual or manually controlled mitigation of BGP prefix hijacking attacks.
* Observer micro-service, dealing with the monitoring of the changes in the ARTEMIS configuration file, triggering the reloading of the affected micro-services.
* Scheduler micro-service, providing a clock service for periodical messages consumed by different micro-services.
* Postgres DB access micro-service, providing programmatic R+W access to the main database of ARTEMIS.
* Supervisord for managing the backend services of the system as processes, and listener micro-service to listen for changes in the process status (e.g., running --> stopped).
* Integration of Monitor, Configuration, Detection, Mitigation, Observer, Scheduler and Postgres DB micro-service in ARTEMIS
"backend".
* Integrated HTTPS frontend/web interface used by the network administrator to:
  * register to the system (ADMIN role: R+W access, VIEWER role: R access)
  * provide configuration information (ASNs, prefixes, routing policies, etc.) via a web-based text editor
  * comment on the configuration file that is used as the system input
  * view and compare past configuration files, using their timestamps to disambiguate them
  * control Monitor, Detection and Mitigation micro-services (start/stop)
  * view the status of all micro-services live (on/off/uptime)
  * view in real-time the BGP updates (announcements/withdrawals) related to the (configured) IP prefixes of interest,
with the following capabilities:
    * per-prefix grouping
    * live update/offline mode
    * time window tuning
    * number of visible entries tuning
    * paginated viewing
    * basic information per update (timestamp, prefix, origin AS, AS-path, peer AS, route collector service, type, hijack, status)
    * auxiliary information per route collector that has seen the BGP update(s) (mouse hover)
    * auxiliary information per update (original AS-path, communities, hijack key, matched prefix)
    * ASN, name, private or not, and countries of operation for origin and peer ASes, as well as ASes present on an AS-path (mouse hover)
    * sorting per update timestamp
    * searching updates using the prefix, origin AS, peer AS, service, and/or update type fields
    * downloading the (filtered) bgp updates table in json format
    * displaying the distinct values involved in the prefix, origin AS, peer AS, service and type fields
  * view in real-time the BGP prefix hijacking events related to the (configured) IP prefixes of interest,
with the following capabilities:
    * per-prefix grouping
    * live update/offline mode
    * time window tuning
    * number of visible entries tuning
    * paginated viewing
    * basic information per hijack (time detected, status, prefix, type, hijack AS, number of peers seen, number of ASes infected, seen)
    * auxiliary information per hijack (matched prefix, first matched configuration, hijack key, time started, time last updated, time ended,
time mitigation started, peer ASes that saw announcements/withdrawals, BGP updates related to this hijack)
    * buttons to mark an individual hijack as seen, resolve, mitigate or ignore it
    * comment box to associate a hijack with a certain comment
    * group actions to mark multiple hijacks as seen/not seen, ignored, or resolved
    * ASN, name, private or not, and countries of operation for hijack ASes (mouse hover)
    * sorting per time detected timestamp
    * searching hijacks using the prefix, hijack type, and/or hijack AS fields
    * downloading the (filtered) hijacks table in json format
    * displaying the distinct values involved in the prefix, type and hijack AS fields
  * view the status of a hijack: ongoing, ignored, resolved, under mitigation, withdrawn, outdated
  * automatic characterization of a hijack as withdrawn if all the monitor peers that saw a hijack update saw also a withdrawal
  * automatic characterization of a hijack as outdated if the configuration that triggered the hijack is outdated
  * view DB statistics (total/unhandled BGP updates, total/resolved/ignored/under mitigation/ongoing/ignored/withdrawn/outdated/seen hijacks)
  * view help boxes for every field used in the system (mouse hover)
  * view additional login information
  * change password
  * manage users
  * view visualization of per-prefix AS-level graphs (until the first hop neighbor), according to configuration
* User interface for both mobile and desktop environments
* Support for both IPv4 and IPv6 prefixes
* Support for handling AS-Sets, Confederations, AS sequences, path prepending, loops, etc. appearing during the monitoring + detection processes
* Support for email/syslog/other notifications for new hijacks
* Daily backups of the ARTEMIS DB
* Scalable RabbitMQ message bus (container) for the message passing and queueing for all involved micro-services and containers
* Timescale + Postgres container for persistent storage and efficient data indexing
* Postgrest container for REST API to Postgres DB
* Hasura graphql container for asynchronous access to Postgres DB
* Pg_amqp bridge container for asynchronous communication between Postgres DB and RabbitMQ
* Redis DB for ephemeral storage in the backend
* NGINX server for terminating SSL connections before propagating to the frontend
* Gunicorn for HTTP request load balancing
* Flask for the frontend (used as proxy)
* Support for automated migration of the ARTEMIS DB to new versions
* Cython support for optimized performance
* JWT authentication in graphql
* DB access optimized via indexes
* Composition of multiple containers via docker-compose
* Support for running multiple detector instances
* Optional support for Kubernetes setups (single physical machine)

# TEMPLATE FOR NEW RELEASES
## [RELEASE_VERSION] (NAME) - YYYY-MM-DD
### Added
- TBD (Added a new feature)

### Changed
- TBD (Changed existing functionality)

### Fixed
- TBD (bug-fix)

### Removed
- TBD (removed a feature)

### Deprecated
- TBD (soon-to-be removed feature)

### Security
- TBD (addressing vulnerability)

## ACKS
The format is based on [Keep a Changelog](https://keepachangelog.com/en/1.0.0/),
and this project adheres to [Semantic Versioning](https://semver.org/spec/v2.0.0.html).<|MERGE_RESOLUTION|>--- conflicted
+++ resolved
@@ -13,11 +13,8 @@
 - ENV variable WITHDRAWN_HIJACK_THRESHOLD to consider hijacks withdrawn based on a threshold
 - TravisCI and CodeCov support
 - Database restart recovery
-<<<<<<< HEAD
 - Vagrant support
-=======
 - CAIDA project support (besides RV, RIS) for bgpstreamlive
->>>>>>> be3b40fa
 
 ### Changed
 - Automatic config file formatting upon config modification
