--- conflicted
+++ resolved
@@ -1,19 +1,33 @@
-from ipaddress import ip_network as str2ip
-from yaml import load as yload
-from utils import flatten, ArtemisError, RABBITMQ_URI, get_logger, translate_rfc2622
-from kombu import Connection, Queue, Exchange, Consumer
-from kombu.mixins import ConsumerProducerMixin
+import copy
+import json
 import signal
 import time
-import json
-import copy
-from typing import Union, Optional, Dict, TextIO, Text, List, NoReturn
 from io import StringIO
+from ipaddress import ip_network as str2ip
+from typing import Dict
+from typing import List
+from typing import NoReturn
+from typing import Optional
+from typing import Text
+from typing import TextIO
+from typing import Union
+
+from kombu import Connection
+from kombu import Consumer
+from kombu import Exchange
+from kombu import Queue
+from kombu.mixins import ConsumerProducerMixin
+from utils import ArtemisError
+from utils import flatten
+from utils import get_logger
+from utils import RABBITMQ_URI
+from utils import translate_rfc2622
+from yaml import load as yload
 
 log = get_logger()
 
 
-class Configuration():
+class Configuration:
     """
     Configuration Service.
     """
@@ -33,9 +47,9 @@
                 self.worker = self.Worker(connection)
                 self.worker.run()
         except Exception:
-            log.exception('exception')
+            log.exception("exception")
         finally:
-            log.info('stopped')
+            log.info("stopped")
 
     def exit(self, signum, frame):
         if self.worker:
@@ -48,68 +62,97 @@
 
         def __init__(self, connection: Connection) -> NoReturn:
             self.connection = connection
-            self.file = '/etc/artemis/config.yaml'
-            self.sections = {'prefixes', 'asns', 'monitors', 'rules'}
+            self.file = "/etc/artemis/config.yaml"
+            self.sections = {"prefixes", "asns", "monitors", "rules"}
             self.supported_fields = {
-                'prefixes', 'origin_asns', 'neighbors', 'mitigation'
+                "prefixes",
+                "origin_asns",
+                "neighbors",
+                "mitigation",
             }
             self.supported_monitors = {
-<<<<<<< HEAD
-                'riperis', 'exabgp', 'bgpstreamhist', 'bgpstreamlive',
-                'betabmp'
+                "riperis",
+                "exabgp",
+                "bgpstreamhist",
+                "bgpstreamlive",
+                "betabmp",
             }
-            self.available_ris = set()
-=======
-                'riperis', 'exabgp', 'bgpstreamhist', 'bgpstreamlive', 'betabmp'}
-            self.available_ris = {'rrc01', 'rrc02', 'rrc03', 'rrc04', 'rrc05', 'rrc06', 'rrc07',
-                                  'rrc08', 'rrc09', 'rrc10', 'rrc11', 'rrc12', 'rrc13', 'rrc14',
-                                  'rrc15', 'rrc16', 'rrc17', 'rrc18', 'rrc19', 'rrc20', 'rrc21',
-                                  'rrc22', 'rrc23', 'rrc00'}
->>>>>>> 8dfac88a
-            self.available_bgpstreamlive = {'routeviews', 'ris'}
+            self.available_ris = {
+                "rrc01",
+                "rrc02",
+                "rrc03",
+                "rrc04",
+                "rrc05",
+                "rrc06",
+                "rrc07",
+                "rrc08",
+                "rrc09",
+                "rrc10",
+                "rrc11",
+                "rrc12",
+                "rrc13",
+                "rrc14",
+                "rrc15",
+                "rrc16",
+                "rrc17",
+                "rrc18",
+                "rrc19",
+                "rrc20",
+                "rrc21",
+                "rrc22",
+                "rrc23",
+                "rrc00",
+            }
+            self.available_bgpstreamlive = {"routeviews", "ris"}
 
             # reads and parses initial configuration file
-            with open(self.file, 'r') as f:
+            with open(self.file, "r") as f:
                 raw = f.read()
                 self.data, _flag, _error = self.parse(raw, yaml=True)
 
             # EXCHANGES
             self.config_exchange = Exchange(
-                'config',
-                type='direct',
+                "config",
+                type="direct",
                 channel=connection,
                 durable=False,
-                delivery_mode=1)
+                delivery_mode=1,
+            )
             self.config_exchange.declare()
 
             # QUEUES
             self.config_modify_queue = Queue(
-                'config-modify-queue',
+                "config-modify-queue",
                 durable=False,
                 max_priority=4,
-                consumer_arguments={'x-priority': 4})
+                consumer_arguments={"x-priority": 4},
+            )
             self.config_request_queue = Queue(
-                'config-request-queue',
+                "config-request-queue",
                 durable=False,
                 max_priority=4,
-                consumer_arguments={'x-priority': 4})
-
-            log.info('started')
-
-        def get_consumers(self, Consumer: Consumer,
-                          channel: Connection) -> List[Consumer]:
+                consumer_arguments={"x-priority": 4},
+            )
+
+            log.info("started")
+
+        def get_consumers(
+            self, Consumer: Consumer, channel: Connection
+        ) -> List[Consumer]:
             return [
                 Consumer(
                     queues=[self.config_modify_queue],
                     on_message=self.handle_config_modify,
                     prefetch_count=1,
                     no_ack=True,
-                    accept=['yaml']),
+                    accept=["yaml"],
+                ),
                 Consumer(
                     queues=[self.config_request_queue],
                     on_message=self.handle_config_request,
                     prefetch_count=1,
-                    no_ack=True)
+                    no_ack=True,
+                ),
             ]
 
         def handle_config_modify(self, message: Dict) -> NoReturn:
@@ -117,21 +160,20 @@
             Consumer for Config-Modify messages that parses and checks if new configuration is correct.
             Replies back to the sender if the configuration is accepted or rejected and notifies all Subscribers if new configuration is used.
             """
-            log.debug('message: {}\npayload: {}'.format(
-                message, message.payload))
+            log.debug("message: {}\npayload: {}".format(message, message.payload))
             raw_ = message.payload
 
             # Case received config from Frontend with comment
             comment = None
-            if isinstance(raw_, dict) and 'comment' in raw_:
-                comment = raw_['comment']
-                del raw_['comment']
-                raw = raw_['config']
+            if isinstance(raw_, dict) and "comment" in raw_:
+                comment = raw_["comment"]
+                del raw_["comment"]
+                raw = raw_["config"]
             else:
                 raw = raw_
 
-            if 'yaml' in message.content_type:
-                stream = StringIO(''.join(raw))
+            if "yaml" in message.content_type:
+                stream = StringIO("".join(raw))
                 data, _flag, _error = self.parse(stream, yaml=True)
             else:
                 data, _flag, _error = self.parse(raw)
@@ -139,102 +181,76 @@
             # _flag is True or False depending if the new configuration was
             # accepted or not.
             if _flag:
-                log.debug('accepted new configuration')
+                log.debug("accepted new configuration")
                 # compare current with previous data excluding --obviously-- timestamps
                 # change to sth better
                 prev_data = copy.deepcopy(data)
-                del prev_data['timestamp']
+                del prev_data["timestamp"]
                 new_data = copy.deepcopy(self.data)
-                del new_data['timestamp']
+                del new_data["timestamp"]
                 prev_data_str = json.dumps(prev_data, sort_keys=True)
                 new_data_str = json.dumps(new_data, sort_keys=True)
                 if prev_data_str != new_data_str:
                     self.data = data
                     self._update_local_config_file()
                     if comment:
-                        self.data['comment'] = comment
+                        self.data["comment"] = comment
 
                     self.producer.publish(
                         self.data,
                         exchange=self.config_exchange,
-                        routing_key='notify',
-                        serializer='json',
+                        routing_key="notify",
+                        serializer="json",
                         retry=True,
-                        priority=2)
+                        priority=2,
+                    )
                     # Remove the comment to avoid marking config as different
-                    if 'comment' in self.data:
-                        del self.data['comment']
+                    if "comment" in self.data:
+                        del self.data["comment"]
 
                 # reply back to the sender with a configuration accepted
                 # message.
                 self.producer.publish(
-                    {
-                        'status': 'accepted',
-                        'config:': self.data
-                    },
-                    exchange='',
-                    routing_key=message.properties['reply_to'],
-                    correlation_id=message.properties['correlation_id'],
-                    serializer='json',
+                    {"status": "accepted", "config:": self.data},
+                    exchange="",
+                    routing_key=message.properties["reply_to"],
+                    correlation_id=message.properties["correlation_id"],
+                    serializer="json",
                     retry=True,
-                    priority=4)
+                    priority=4,
+                )
             else:
-                log.debug('rejected new configuration')
+                log.debug("rejected new configuration")
                 # replay back to the sender with a configuration rejected and
                 # reason message.
                 self.producer.publish(
-                    {
-                        'status': 'rejected',
-                        'reason': _error
-                    },
-                    exchange='',
-                    routing_key=message.properties['reply_to'],
-                    correlation_id=message.properties['correlation_id'],
-                    serializer='json',
+                    {"status": "rejected", "reason": _error},
+                    exchange="",
+                    routing_key=message.properties["reply_to"],
+                    correlation_id=message.properties["correlation_id"],
+                    serializer="json",
                     retry=True,
-                    priority=4)
+                    priority=4,
+                )
 
         def handle_config_request(self, message: Dict) -> NoReturn:
             """
             Handles all config requests from other Services by replying back with the current configuration.
             """
-            log.debug('message: {}\npayload: {}'.format(
-                message, message.payload))
+            log.debug("message: {}\npayload: {}".format(message, message.payload))
             self.producer.publish(
                 self.data,
-                exchange='',
-                routing_key=message.properties['reply_to'],
-                correlation_id=message.properties['correlation_id'],
-                serializer='json',
+                exchange="",
+                routing_key=message.properties["reply_to"],
+                correlation_id=message.properties["correlation_id"],
+                serializer="json",
                 retry=True,
-                priority=4)
-
-<<<<<<< HEAD
-        def parse_rrcs(self) -> NoReturn:
-            """
-            SocketIO connection to RIPE RIS to retrieve all active Route Collectors.
-            """
-            try:
-                socket_io = SocketIO(
-                    'http://stream-dev.ris.ripe.net/stream',
-                    wait_for_connection=False)
-
-                def on_msg(msg):
-                    self.available_ris = set(msg)
-                    socket_io.disconnect()
-
-                socket_io.on('ris_rrc_list', on_msg)
-                socket_io.wait(seconds=3)
-            except Exception:
-                log.warning('RIPE RIS server is down. Try again later..')
-
-        def parse(self,
-                  raw: Union[Text, TextIO, StringIO],
-                  yaml: Optional[bool] = False) -> Dict:
-=======
-        def parse(self, raw: Union[Text, TextIO, StringIO],
-                  yaml: Optional[bool]=False) -> Dict:
->>>>>>> 8dfac88a
+                priority=4,
+            )
+
+        def parse(
+            self, raw: Union[Text, TextIO, StringIO], yaml: Optional[bool] = False
+        ) -> Dict:
             """
             Parser for the configuration file or string. The format can either be a File, StringIO or String
             """
@@ -244,16 +260,16 @@
                 else:
                     data = raw
                 data = self.check(data)
-                data['timestamp'] = time.time()
+                data["timestamp"] = time.time()
                 # if raw is string we save it as-is else we get the value.
                 if isinstance(raw, str):
-                    data['raw_config'] = raw
+                    data["raw_config"] = raw
                 else:
-                    data['raw_config'] = raw.getvalue()
+                    data["raw_config"] = raw.getvalue()
                 return data, True, None
             except Exception as e:
-                log.exception('exception')
-                return {'timestamp': time.time()}, False, str(e)
+                log.exception("exception")
+                return {"timestamp": time.time()}, False, str(e)
 
         def check(self, data: Text) -> Dict:
             """
@@ -262,100 +278,88 @@
             """
             for section in data:
                 if section not in self.sections:
-                    raise ArtemisError('invalid-section', section)
-
-            data['prefixes'] = {
-                k: flatten(v)
-                for k, v in data['prefixes'].items()
-            }
-            for prefix_group in data['prefixes']:
+                    raise ArtemisError("invalid-section", section)
+
+            data["prefixes"] = {k: flatten(v) for k, v in data["prefixes"].items()}
+            for prefix_group in data["prefixes"]:
                 full_translated_prefix_set = set()
-                for prefix in data['prefixes'][prefix_group]:
-                    this_translated_prefix_list = flatten(
-                        translate_rfc2622(prefix))
-                    full_translated_prefix_set.update(
-                        set(this_translated_prefix_list))
-                data['prefixes'][prefix_group] = list(
-                    full_translated_prefix_set)
-            for prefix_group, prefixes in data['prefixes'].items():
+                for prefix in data["prefixes"][prefix_group]:
+                    this_translated_prefix_list = flatten(translate_rfc2622(prefix))
+                    full_translated_prefix_set.update(set(this_translated_prefix_list))
+                data["prefixes"][prefix_group] = list(full_translated_prefix_set)
+            for prefix_group, prefixes in data["prefixes"].items():
                 for prefix in prefixes:
                     try:
                         str2ip(prefix)
                     except Exception:
-                        raise ArtemisError('invalid-prefix', prefix)
-
-            for rule in data['rules']:
+                        raise ArtemisError("invalid-prefix", prefix)
+
+            for rule in data["rules"]:
                 for field in rule:
                     if field not in self.supported_fields:
-                        log.warning('unsupported field found {} in {}'.format(
-                            field, rule))
-                rule['prefixes'] = flatten(rule['prefixes'])
+                        log.warning(
+                            "unsupported field found {} in {}".format(field, rule)
+                        )
+                rule["prefixes"] = flatten(rule["prefixes"])
                 rule_translated_prefix_set = set()
-                for i, prefix in enumerate(rule['prefixes']):
-                    this_translated_prefix_list = flatten(
-                        translate_rfc2622(prefix))
-                    rule_translated_prefix_set.update(
-                        set(this_translated_prefix_list))
-                rule['prefixes'] = list(rule_translated_prefix_set)
-                for prefix in rule['prefixes']:
+                for i, prefix in enumerate(rule["prefixes"]):
+                    this_translated_prefix_list = flatten(translate_rfc2622(prefix))
+                    rule_translated_prefix_set.update(set(this_translated_prefix_list))
+                rule["prefixes"] = list(rule_translated_prefix_set)
+                for prefix in rule["prefixes"]:
                     try:
                         str2ip(prefix)
                     except Exception:
-                        raise ArtemisError('invalid-prefix', prefix)
-                rule['origin_asns'] = flatten(rule.get('origin_asns', []))
-                if rule['origin_asns'] == ['*']:
-                    rule['origin_asns'] = [-1]
-                rule['neighbors'] = flatten(rule.get('neighbors', []))
-                if rule['neighbors'] == ['*']:
-                    rule['neighbors'] = [-1]
-                rule['mitigation'] = flatten(rule.get('mitigation', 'manual'))
-                for asn in (rule['origin_asns'] + rule['neighbors']):
+                        raise ArtemisError("invalid-prefix", prefix)
+                rule["origin_asns"] = flatten(rule.get("origin_asns", []))
+                if rule["origin_asns"] == ["*"]:
+                    rule["origin_asns"] = [-1]
+                rule["neighbors"] = flatten(rule.get("neighbors", []))
+                if rule["neighbors"] == ["*"]:
+                    rule["neighbors"] = [-1]
+                rule["mitigation"] = flatten(rule.get("mitigation", "manual"))
+                for asn in rule["origin_asns"] + rule["neighbors"]:
                     if not isinstance(asn, int):
-                        raise ArtemisError('invalid-asn', asn)
-
-            if 'monitors' in data:
-                for key, info in data['monitors'].items():
+                        raise ArtemisError("invalid-asn", asn)
+
+            if "monitors" in data:
+                for key, info in data["monitors"].items():
                     if key not in self.supported_monitors:
-                        raise ArtemisError('invalid-monitor', key)
-                    elif key == 'riperis':
+                        raise ArtemisError("invalid-monitor", key)
+                    elif key == "riperis":
                         self.parse_rrcs()
-                        for unavailable in set(info).difference(
-                                self.available_ris):
-                            log.warning(
-                                'unavailable monitor {}'.format(unavailable))
-                    elif key == 'bgpstreamlive':
+                        for unavailable in set(info).difference(self.available_ris):
+                            log.warning("unavailable monitor {}".format(unavailable))
+                    elif key == "bgpstreamlive":
                         if not info or not set(info).issubset(
-                                self.available_bgpstreamlive):
-                            raise ArtemisError('invalid-bgpstreamlive-project',
-                                               info)
-                    elif key == 'exabgp':
+                            self.available_bgpstreamlive
+                        ):
+                            raise ArtemisError("invalid-bgpstreamlive-project", info)
+                    elif key == "exabgp":
                         for entry in info:
-                            if 'ip' not in entry and 'port' not in entry:
-                                raise ArtemisError('invalid-exabgp-info',
-                                                   entry)
-                            if entry['ip'] != 'exabgp':
+                            if "ip" not in entry and "port" not in entry:
+                                raise ArtemisError("invalid-exabgp-info", entry)
+                            if entry["ip"] != "exabgp":
                                 try:
-                                    str2ip(entry['ip'])
+                                    str2ip(entry["ip"])
                                 except Exception:
-                                    raise ArtemisError('invalid-exabgp-ip',
-                                                       entry['ip'])
-                            if not isinstance(entry['port'], int):
-                                raise ArtemisError('invalid-exabgp-port',
-                                                   entry['port'])
-
-            data['asns'] = {k: flatten(v) for k, v in data['asns'].items()}
-            for name, asns in data['asns'].items():
+                                    raise ArtemisError("invalid-exabgp-ip", entry["ip"])
+                            if not isinstance(entry["port"], int):
+                                raise ArtemisError("invalid-exabgp-port", entry["port"])
+
+            data["asns"] = {k: flatten(v) for k, v in data["asns"].items()}
+            for name, asns in data["asns"].items():
                 for asn in asns:
                     if not isinstance(asn, int):
-                        raise ArtemisError('invalid-asn', asn)
+                        raise ArtemisError("invalid-asn", asn)
             return data
 
         def _update_local_config_file(self) -> NoReturn:
             """
             Writes to the local configuration file the new running configuration.
             """
-            with open(self.file, 'w') as f:
-                f.write(self.data['raw_config'])
+            with open(self.file, "w") as f:
+                f.write(self.data["raw_config"])
 
 
 def run():
@@ -363,5 +367,5 @@
     service.run()
 
 
-if __name__ == '__main__':
+if __name__ == "__main__":
     run()