from ipaddress import ip_network as str2ip
from yaml import load as yload
<<<<<<< HEAD
from utils import flatten, ArtemisError, RABBITMQ_URI, get_logger, translate_rfc2622
from socketIO_client_nexus import SocketIO
=======
from utils import flatten, ArtemisError, RABBITMQ_HOST, get_logger, translate_rfc2622
>>>>>>> 90689693
from kombu import Connection, Queue, Exchange, Consumer
from kombu.mixins import ConsumerProducerMixin
import signal
import time
import json
import copy
from typing import Union, Optional, Dict, TextIO, Text, List, NoReturn
from io import StringIO


log = get_logger()


class Configuration():

    """
    Configuration Service.
    """

    def __init__(self):
        self.worker = None
        signal.signal(signal.SIGTERM, self.exit)
        signal.signal(signal.SIGINT, self.exit)
        signal.signal(signal.SIGCHLD, signal.SIG_IGN)

    def run(self) -> NoReturn:
        """
        Entry function for this service that runs a RabbitMQ worker through Kombu.
        """
        try:
            with Connection(RABBITMQ_URI) as connection:
                self.worker = self.Worker(connection)
                self.worker.run()
        except Exception:
            log.exception('exception')
        finally:
            log.info('stopped')

    def exit(self, signum, frame):
        if self.worker is not None:
            self.worker.should_stop = True

    class Worker(ConsumerProducerMixin):

        """
        RabbitMQ Consumer/Producer for this Service.
        """

        def __init__(self, connection: Connection) -> NoReturn:
            self.connection = connection
            self.file = '/etc/artemis/config.yaml'
            self.sections = {'prefixes', 'asns', 'monitors', 'rules'}
            self.supported_fields = {
                'prefixes',
                'origin_asns',
                'neighbors',
                'mitigation'}
            self.supported_monitors = {
                'riperis', 'exabgp', 'bgpstreamhist', 'bgpstreamlive', 'betabmp'}
            self.available_ris = {'rrc01', 'rrc02', 'rrc03', 'rrc04', 'rrc05', 'rrc06', 'rrc07',
                                  'rrc08', 'rrc09', 'rrc10', 'rrc11', 'rrc12', 'rrc13', 'rrc14',
                                  'rrc15', 'rrc16', 'rrc17', 'rrc18', 'rrc19', 'rrc20', 'rrc21',
                                  'rrc22', 'rrc23', 'rrc00'}
            self.available_bgpstreamlive = {'routeviews', 'ris'}

            # reads and parses initial configuration file
            with open(self.file, 'r') as f:
                raw = f.read()
                self.data, _flag, _error = self.parse(raw, yaml=True)

            # EXCHANGES
            self.config_exchange = Exchange(
                'config',
                type='direct',
                channel=connection,
                durable=False,
                delivery_mode=1)
            self.config_exchange.declare()

            # QUEUES
            self.config_modify_queue = Queue(
                'config-modify-queue',
                durable=False,
                max_priority=4,
                consumer_arguments={
                    'x-priority': 4})
            self.config_request_queue = Queue(
                'config-request-queue',
                durable=False,
                max_priority=4,
                consumer_arguments={
                    'x-priority': 4})

            log.info('started')

        def get_consumers(self, Consumer: Consumer,
                          channel: Connection) -> List[Consumer]:
            return [
                Consumer(
                    queues=[self.config_modify_queue],
                    on_message=self.handle_config_modify,
                    prefetch_count=1,
                    no_ack=True,
                    accept=['yaml']
                ),
                Consumer(
                    queues=[self.config_request_queue],
                    on_message=self.handle_config_request,
                    prefetch_count=1,
                    no_ack=True
                )
            ]

        def handle_config_modify(self, message: Dict) -> NoReturn:
            """
            Consumer for Config-Modify messages that parses and checks if new configuration is correct.
            Replies back to the sender if the configuration is accepted or rejected and notifies all Subscribers if new configuration is used.
            """
            log.info(
                'message: {}\npayload: {}'.format(
                    message, message.payload))
            raw_ = message.payload

            # Case received config from Frontend with comment
            comment = None
            if isinstance(raw_, dict) and 'comment' in raw_:
                comment = raw_['comment']
                del raw_['comment']
                raw = raw_['config']
            else:
                raw = raw_

            if 'yaml' in message.content_type:
                stream = StringIO(''.join(raw))
                data, _flag, _error = self.parse(stream, yaml=True)
            else:
                data, _flag, _error = self.parse(raw)

            # _flag is True or False depending if the new configuration was
            # accepted or not.
            if _flag:
                log.debug('accepted new configuration')
                # compare current with previous data excluding --obviously-- timestamps
                # TODO: change to sth better
                prev_data = copy.deepcopy(data)
                del prev_data['timestamp']
                new_data = copy.deepcopy(self.data)
                del new_data['timestamp']
                prev_data_str = json.dumps(prev_data, sort_keys=True)
                new_data_str = json.dumps(new_data, sort_keys=True)
                if prev_data_str != new_data_str:
                    self.data = data
                    self._update_local_config_file()
                    if comment is not None:
                        self.data['comment'] = comment

                    self.producer.publish(
                        self.data,
                        exchange=self.config_exchange,
                        routing_key='notify',
                        serializer='json',
                        retry=True,
                        priority=2
                    )
                    # Remove the comment to avoid marking config as different
                    if 'comment' in self.data:
                        del self.data['comment']

                # reply back to the sender with a configuration accepted
                # message.
                self.producer.publish(
                    {
                        'status': 'accepted',
                        'config:': self.data
                    },
                    exchange='',
                    routing_key=message.properties['reply_to'],
                    correlation_id=message.properties['correlation_id'],
                    serializer='json',
                    retry=True,
                    priority=4
                )
            else:
                log.debug('rejected new configuration')
                # replay back to the sender with a configuration rejected and
                # reason message.
                self.producer.publish(
                    {
                        'status': 'rejected',
                        'reason': _error
                    },
                    exchange='',
                    routing_key=message.properties['reply_to'],
                    correlation_id=message.properties['correlation_id'],
                    serializer='json',
                    retry=True,
                    priority=4
                )

        def handle_config_request(self, message: Dict) -> NoReturn:
            """
            Handles all config requests from other Services by replying back with the current configuration.
            """
            log.info(
                'message: {}\npayload: {}'.format(
                    message, message.payload))
            self.producer.publish(
                self.data,
                exchange='',
                routing_key=message.properties['reply_to'],
                correlation_id=message.properties['correlation_id'],
                serializer='json',
                retry=True,
                priority=4
            )

        def parse(self, raw: Union[Text, TextIO, StringIO],
                  yaml: Optional[bool]=False) -> Dict:
            """
            Parser for the configuration file or string. The format can either be a File, StringIO or String
            """
            try:
                if yaml:
                    data = yload(raw)
                else:
                    data = raw
                data = self.check(data)
                data['timestamp'] = time.time()
                # if raw is string we save it as-is else we get the value.
                if isinstance(raw, str):
                    data['raw_config'] = raw
                else:
                    data['raw_config'] = raw.getvalue()
                return data, True, None
            except Exception as e:
                log.exception('exception')
                return {'timestamp': time.time()}, False, str(e)

        def check(self, data: Text) -> Dict:
            """
            Checks if all sections and fields are defined correctly in the parsed configuration.
            Raises custom exceptions in case a field or section is misdefined.
            """
            for section in data:
                if section not in self.sections:
                    raise ArtemisError('invalid-section', section)

            data['prefixes'] = {k: flatten(v)
                                for k, v in data['prefixes'].items()}
            for prefix_group in data['prefixes']:
                full_translated_prefix_set = set()
                for prefix in data['prefixes'][prefix_group]:
                    this_translated_prefix_list = flatten(translate_rfc2622(prefix))
                    full_translated_prefix_set.update(set(this_translated_prefix_list))
                data['prefixes'][prefix_group] = list(full_translated_prefix_set)
            for prefix_group, prefixes in data['prefixes'].items():
                for prefix in prefixes:
                    try:
                        str2ip(prefix)
                    except Exception:
                        raise ArtemisError('invalid-prefix', prefix)

            for rule in data['rules']:
                for field in rule:
                    if field not in self.supported_fields:
                        log.warning(
                            'unsupported field found {} in {}'.format(
                                field, rule))
                rule['prefixes'] = flatten(rule['prefixes'])
                rule_translated_prefix_set = set()
                for i, prefix in enumerate(rule['prefixes']):
                    this_translated_prefix_list = flatten(translate_rfc2622(prefix))
                    rule_translated_prefix_set.update(set(this_translated_prefix_list))
                rule['prefixes'] = list(rule_translated_prefix_set)
                for prefix in rule['prefixes']:
                    try:
                        str2ip(prefix)
                    except Exception:
                        raise ArtemisError('invalid-prefix', prefix)
                rule['origin_asns'] = flatten(rule.get('origin_asns', []))
                if rule['origin_asns'] == ['*']:
                    rule['origin_asns'] = [-1]
                rule['neighbors'] = flatten(rule.get('neighbors', []))
                if rule['neighbors'] == ['*']:
                    rule['neighbors'] = [-1]
                rule['mitigation'] = flatten(rule.get('mitigation', 'manual'))
                for asn in (rule['origin_asns'] + rule['neighbors']):
                    if not isinstance(asn, int):
                        raise ArtemisError('invalid-asn', asn)

            for key, info in data['monitors'].items():
                if key not in self.supported_monitors:
                    raise ArtemisError('invalid-monitor', key)
                elif key == 'riperis':
                    for unavailable in set(info).difference(
                            self.available_ris):
                        log.warning(
                            'unavailable monitor {}'.format(unavailable))
                elif key == 'bgpstreamlive':
                    if not info or not set(info).issubset(
                            self.available_bgpstreamlive):
                        raise ArtemisError(
                            'invalid-bgpstreamlive-project', info)
                elif key == 'exabgp':
                    for entry in info:
                        if 'ip' not in entry and 'port' not in entry:
                            raise ArtemisError('invalid-exabgp-info', entry)
                        if entry['ip'] != 'exabgp':
                            try:
                                str2ip(entry['ip'])
                            except Exception:
                                raise ArtemisError(
                                    'invalid-exabgp-ip', entry['ip'])
                        if not isinstance(entry['port'], int):
                            raise ArtemisError(
                                'invalid-exabgp-port', entry['port'])

            data['asns'] = {k: flatten(v) for k, v in data['asns'].items()}
            for name, asns in data['asns'].items():
                for asn in asns:
                    if not isinstance(asn, int):
                        raise ArtemisError('invalid-asn', asn)
            return data

        def _update_local_config_file(self) -> NoReturn:
            """
            Writes to the local configuration file the new running configuration.
            """
            with open(self.file, 'w') as f:
                f.write(self.data['raw_config'])


def run():
    service = Configuration()
    service.run()


if __name__ == '__main__':
    run()<|MERGE_RESOLUTION|>--- conflicted
+++ resolved
@@ -1,11 +1,6 @@
 from ipaddress import ip_network as str2ip
 from yaml import load as yload
-<<<<<<< HEAD
 from utils import flatten, ArtemisError, RABBITMQ_URI, get_logger, translate_rfc2622
-from socketIO_client_nexus import SocketIO
-=======
-from utils import flatten, ArtemisError, RABBITMQ_HOST, get_logger, translate_rfc2622
->>>>>>> 90689693
 from kombu import Connection, Queue, Exchange, Consumer
 from kombu.mixins import ConsumerProducerMixin
 import signal
