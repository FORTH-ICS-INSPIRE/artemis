--- conflicted
+++ resolved
@@ -1,10 +1,5 @@
 import datetime
 import json
-<<<<<<< HEAD
-import os
-=======
-import pickle
->>>>>>> 6b05f5b5
 import signal
 import time
 from xmlrpc.client import ServerProxy
@@ -19,12 +14,9 @@
 from kombu import Queue
 from kombu import uuid
 from kombu.mixins import ConsumerProducerMixin
-<<<<<<< HEAD
-from utils import get_hash
-=======
 from utils import flatten
 from utils import get_db_conn
->>>>>>> 6b05f5b5
+from utils import get_hash
 from utils import get_logger
 from utils import get_ro_cursor
 from utils import get_wo_cursor
@@ -35,6 +27,7 @@
 from utils import REDIS_PORT
 from utils import SUPERVISOR_URI
 from utils import translate_rfc2622
+# import os
 
 log = get_logger()
 TABLES = ["bgp_updates", "hijacks", "configs"]
