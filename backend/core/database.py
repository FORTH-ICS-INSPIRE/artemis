--- conflicted
+++ resolved
@@ -38,10 +38,7 @@
 from utils import SetEncoder
 from utils import translate_asn_range
 from utils import translate_rfc2622
-<<<<<<< HEAD
 from utils import WITHDRAWN_HIJACK_THRESHOLD
-=======
->>>>>>> c4d68768
 from utils.tool import DB
 
 # import os
@@ -606,10 +603,6 @@
                             "WHERE bgp_updates.handled=false AND bgp_updates.key = %s"
                         )
 
-<<<<<<< HEAD
-=======
-
->>>>>>> c4d68768
                         entries = self.ro_db.execute_batch(query, (rekey_update_keys,))
 
                         for entry in entries:
@@ -1311,10 +1304,6 @@
                                 purge_redis_eph_pers_keys(
                                     self.redis, redis_hijack_key, entry[2]
                                 )
-<<<<<<< HEAD
-=======
-
->>>>>>> c4d68768
                                 self.wo_db.execute(
                                     "UPDATE hijacks SET active=false, dormant=false, under_mitigation=false, resolved=false, withdrawn=true, time_ended=%s, "
                                     "peers_withdrawn=%s, time_last=%s WHERE key=%s;",
@@ -1392,14 +1381,8 @@
                     "UPDATE bgp_updates SET handled=true, hijack_key=array_distinct(hijack_key || array[data.v1]) "
                     "FROM (VALUES %s) AS data (v1, v2) WHERE bgp_updates.key=data.v2"
                 )
-<<<<<<< HEAD
                 self.wo_db.execute_values(
                     query, list(update_hijack_withdrawals_parallel), page_size=1000
-=======
-
-                self.wo_db.execute_values(
-                    query, list(update_hijack_withdrawals), page_size=1000
->>>>>>> c4d68768
                 )
 
                 # execute serial execute_batch query
@@ -1496,13 +1479,8 @@
                     # execute serial execute_batch query
                     query = "UPDATE bgp_updates SET handled=true, hijack_key=array_distinct(hijack_key || array[%s]) WHERE bgp_updates.key=%s"
                     self.wo_db.execute_values(
-<<<<<<< HEAD
-                        query, list(update_bgp_entries_serial, page_size=1000
-                    )
-=======
                         query, list(update_bgp_entries_serial), page_size=1000
                     )    
->>>>>>> c4d68768
                     update_bgp_entries_parallel.clear()
                     update_bgp_entries_serial.clear()
                     update_bgp_entries_dict.clear()
