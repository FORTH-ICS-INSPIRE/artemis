import radix
import re
import ipaddress
from utils import exception_handler, RABBITMQ_HOST, get_logger, redis_key, purge_redis_eph_pers_keys
from kombu import Connection, Queue, Exchange, uuid, Consumer
from kombu.mixins import ConsumerProducerMixin
import signal
import time
import pickle
import hashlib
import logging
from typing import Dict, List, NoReturn, Callable, Tuple
import redis
import json
from datetime import datetime


HIJACK_DIM_COMBINATIONS = [
    ['S', '0', '-'],
    ['S', '1', '-'],
    ['S', '-', '-'],
    ['E', '0', '-'],
    ['E', '1', '-'],
    ['Q', '0', '-']
]

log = get_logger()
hij_log = logging.getLogger('hijack_logger')
mail_log = logging.getLogger('mail_logger')
HIJACK_DIM_COMBINATIONS = [
    ['S', '0', '-'],
    ['S', '1', '-'],
    ['S', '-', '-'],
    ['E', '0', '-'],
    ['E', '1', '-'],
    ['Q', '0', '-']
]


class Detection():

    """
    Detection Service.
    """

    def __init__(self):
        self.worker = None
        signal.signal(signal.SIGTERM, self.exit)
        signal.signal(signal.SIGINT, self.exit)
        signal.signal(signal.SIGCHLD, signal.SIG_IGN)

    def run(self) -> NoReturn:
        """
        Entry function for this service that runs a RabbitMQ worker through Kombu.
        """
        try:
            with Connection(RABBITMQ_HOST) as connection:
                self.worker = self.Worker(connection)
                self.worker.run()
        except Exception:
            log.exception('exception')
        finally:
            log.info('stopped')

    def exit(self, signum, frame):
        if self.worker is not None:
            self.worker.should_stop = True

    class Worker(ConsumerProducerMixin):

        """
        RabbitMQ Consumer/Producer for this Service.
        """

        def __init__(self, connection: Connection) -> NoReturn:
            self.connection = connection
            self.timestamp = -1
            self.rules = None
            self.prefix_tree = None
            self.mon_num = 1

            self.redis = redis.Redis(
                host='localhost',
                port=6379
            )

            # EXCHANGES
            self.update_exchange = Exchange(
                'bgp-update',
                channel=connection,
                type='direct',
                durable=False,
                delivery_mode=1)
            self.update_exchange.declare()

            self.hijack_exchange = Exchange(
                'hijack-update',
                channel=connection,
                type='direct',
                durable=False,
                delivery_mode=1)
            self.hijack_exchange.declare()

            self.hijack_hashing = Exchange(
                'hijack-hashing',
                channel=connection,
                type='x-consistent-hash',
                durable=False,
                delivery_mode=1)
            self.hijack_hashing.declare()

            self.handled_exchange = Exchange(
                'handled-update',
                channel=connection,
                type='direct',
                durable=False,
                delivery_mode=1)

            self.config_exchange = Exchange(
                'config',
                channel=connection,
                type='direct',
                durable=False,
                delivery_mode=1)

            self.pg_amq_bridge = Exchange(
                'amq.direct',
                type='direct',
                durable=True,
                delivery_mode=1)

            # QUEUES
            self.update_queue = Queue(
                'detection-update-update', exchange=self.pg_amq_bridge, routing_key='update-insert', durable=False, auto_delete=True, max_priority=1,
                consumer_arguments={'x-priority': 1})
            self.update_unhandled_queue = Queue(
                'detection-update-unhandled', exchange=self.update_exchange, routing_key='unhandled', durable=False, auto_delete=True, max_priority=2,
                consumer_arguments={'x-priority': 2})
            self.hijack_ongoing_queue = Queue(
                'detection-hijack-ongoing', exchange=self.hijack_exchange, routing_key='ongoing', durable=False, auto_delete=True, max_priority=1,
                consumer_arguments={'x-priority': 1})
            self.config_queue = Queue(
                'detection-config-notify-{}'.format(uuid()), exchange=self.config_exchange, routing_key='notify', durable=False, auto_delete=True, max_priority=3,
                consumer_arguments={'x-priority': 3})
            self.update_rekey_queue = Queue(
                'detection-update-rekey', exchange=self.update_exchange, routing_key='hijack-rekey', durable=False, auto_delete=True, max_priority=1,
                consumer_arguments={'x-priority': 1})

            self.config_request_rpc()
            log.info('started')

        def get_consumers(self, Consumer: Consumer,
                          channel: Connection) -> List[Consumer]:
            return [
                Consumer(
                    queues=[self.config_queue],
                    on_message=self.handle_config_notify,
                    prefetch_count=1,
                    no_ack=True
                ),
                Consumer(
                    queues=[self.update_queue],
                    on_message=self.handle_bgp_update,
                    prefetch_count=1000,
                    no_ack=True
                ),
                Consumer(
                    queues=[self.update_unhandled_queue],
                    on_message=self.handle_unhandled_bgp_updates,
                    prefetch_count=1000,
                    no_ack=True
                ),
                Consumer(
                    queues=[self.hijack_ongoing_queue],
                    on_message=self.handle_ongoing_hijacks,
                    prefetch_count=10,
                    no_ack=True
                ),
                Consumer(
                    queues=[self.update_rekey_queue],
                    on_message=self.handle_rekey_update,
                    prefetch_count=10,
                    no_ack=True
                )
            ]

        def on_consume_ready(self, connection, channel, consumers, **kwargs):
            self.producer.publish(
                self.timestamp,
                exchange=self.hijack_exchange,
                routing_key='ongoing-request',
                priority=1
            )

        def handle_config_notify(self, message: Dict) -> NoReturn:
            """
            Consumer for Config-Notify messages that come from the configuration service.
            Upon arrival this service updates its running configuration.
            """
            log.info(
                'message: {}\npayload: {}'.format(
                    message, message.payload))
            raw = message.payload
            if raw['timestamp'] > self.timestamp:
                self.timestamp = raw['timestamp']
                self.rules = raw.get('rules', [])
                self.init_detection()
                # Request ongoing hijacks from DB
                self.producer.publish(
                    self.timestamp,
                    exchange=self.hijack_exchange,
                    routing_key='ongoing-request',
                    priority=1
                )

        def config_request_rpc(self) -> NoReturn:
            """
            Initial RPC of this service to request the configuration.
            The RPC is blocked until the configuration service replies back.
            """
            self.correlation_id = uuid()
            callback_queue = Queue(uuid(),
                                   durable=False,
                                   auto_delete=True,
                                   max_priority=4,
                                   consumer_arguments={
                'x-priority': 4})

            self.producer.publish(
                '',
                exchange='',
                routing_key='config-request-queue',
                reply_to=callback_queue.name,
                correlation_id=self.correlation_id,
                retry=True,
                declare=[
                    Queue(
                        'config-request-queue',
                        durable=False,
                        max_priority=4,
                        consumer_arguments={
                            'x-priority': 4}),
                    callback_queue
                ],
                priority=4
            )
            with Consumer(self.connection,
                          on_message=self.handle_config_request_reply,
                          queues=[callback_queue],
                          no_ack=True):
                while self.rules is None:
                    self.connection.drain_events()
            log.debug('{}'.format(self.rules))

        def handle_config_request_reply(self, message: Dict):
            """
            Callback function for the config request RPC.
            Updates running configuration upon receiving a new configuration.
            """
            log.info(
                'message: {}\npayload: {}'.format(
                    message, message.payload))
            if self.correlation_id == message.properties['correlation_id']:
                raw = message.payload
                if raw['timestamp'] > self.timestamp:
                    self.timestamp = raw['timestamp']
                    self.rules = raw.get('rules', [])
                    self.init_detection()

        def init_detection(self) -> NoReturn:
            """
            Updates rules everytime it receives a new configuration.
            """
            self.prefix_tree = radix.Radix()
            for rule in self.rules:
                for prefix in rule['prefixes']:
                    node = self.prefix_tree.search_exact(prefix)
                    if node is None:
                        node = self.prefix_tree.add(prefix)
                        node.data['confs'] = []

                    conf_obj = {
                        'origin_asns': rule['origin_asns'],
                        'neighbors': rule['neighbors']}
                    node.data['confs'].append(conf_obj)

        def handle_ongoing_hijacks(self, message: Dict) -> NoReturn:
            """
            Handles ongoing hijacks from the database.
            """
            # log.debug('{} ongoing hijack events'.format(len(message.payload)))
            for update in message.payload:
                self.handle_bgp_update(update)

        def handle_unhandled_bgp_updates(self, message: Dict) -> NoReturn:
            """
            Handles unhanlded bgp updates from the database in batches of 50.
            """
            # log.debug('{} unhandled events'.format(len(message.payload)))
            for update in message.payload:
                self.handle_bgp_update(update)

        def handle_rekey_update(self, message: Dict) -> NoReturn:
            """
            Handles BGP updates, needing hijack rekeying from the database.
            """
            # log.debug('{} rekeying events'.format(len(message.payload)))
            for update in message.payload:
                self.handle_bgp_update(update)

        def handle_bgp_update(self, message: Dict) -> NoReturn:
            """
            Callback function that runs the main logic of detecting hijacks for every bgp update.
            """
            # log.debug('{}'.format(message))
            if isinstance(message, dict):
                monitor_event = message
            else:
                monitor_event = json.loads(message.payload)
                monitor_event['path'] = monitor_event['as_path']
                monitor_event['timestamp'] = datetime(
                    *map(int, re.findall('\d+', monitor_event['timestamp']))).timestamp()

            raw = monitor_event.copy()

            # mark the initial redis hijack key since it may change upon
            # outdated checks
            if 'hij_key' in monitor_event:
                monitor_event['initial_redis_hijack_key'] = redis_key(
                    monitor_event['prefix'],
                    monitor_event['hijack_as'],
                    monitor_event['hij_type']
                )

            is_hijack = False

            if monitor_event['type'] == 'A':
                monitor_event['path'] = Detection.Worker.__clean_as_path(
                    monitor_event['path'])
                prefix_node = self.prefix_tree.search_best(
                    monitor_event['prefix'])

                if prefix_node is not None:
                    monitor_event['matched_prefix'] = prefix_node.prefix

                    try:
                        hijacker = -1
                        hij_dimensions = ['-', '-', '-'] # prefix, path, dplane
                        hij_dimension_index = 0
                        for func_dim in self.__hijack_dimension_checker_gen():
                            if hij_dimension_index == 0:
                                # prefix dimension
                                for func_pref in func_dim():
                                    hij_dimensions[hij_dimension_index] = func_pref(monitor_event, prefix_node)
                                    if hij_dimensions[hij_dimension_index] != '-':
                                        break
                            elif hij_dimension_index == 1:
                                # path type dimension
                                for func_path in func_dim(len(monitor_event['path'])):
                                    (hijacker, hij_dimensions[hij_dimension_index]) = func_path(monitor_event, prefix_node)
                                    if hij_dimensions[hij_dimension_index] != '-':
                                        break
                            elif hij_dimension_index == 2:
                                # data plane dimension
                                for func_dplane in func_dim():
                                    hij_dimensions[hij_dimension_index] = func_dplane(monitor_event, prefix_node)
                                    if hij_dimensions[hij_dimension_index] != '-':
                                        break
                            hij_dimension_index += 1
                        # check if dimension combination in hijack combinations
                        if hij_dimensions in HIJACK_DIM_COMBINATIONS:
                            is_hijack = True
                            self.commit_hijack(monitor_event, hijacker, hij_dimensions)
                    except Exception:
                        log.exception('exception')

                if ((not is_hijack and 'hij_key' in monitor_event) or
                    (is_hijack and 'hij_key' in monitor_event and
                        monitor_event['initial_redis_hijack_key'] != monitor_event['final_redis_hijack_key'])):
                    redis_hijack_key = redis_key(
                        monitor_event['prefix'],
                        monitor_event['hijack_as'],
                        monitor_event['hij_type'])
                    purge_redis_eph_pers_keys(
                        self.redis, redis_hijack_key, monitor_event['hij_key'])
                    self.mark_outdated(
                        monitor_event['hij_key'], redis_hijack_key)
                elif not is_hijack:
                    self.mark_handled(raw)

            elif monitor_event['type'] == 'W':
                self.producer.publish(
                    {
                        'prefix': monitor_event['prefix'],
                        'peer_asn': monitor_event['peer_asn'],
                        'timestamp': monitor_event['timestamp'],
                        'key': monitor_event['key']
                    },
                    exchange=self.update_exchange,
                    routing_key='withdraw',
                    priority=0
                )

        @staticmethod
        def __remove_prepending(seq: List[int]) -> Tuple[List[int], bool]:
            """
            Static method to remove prepending ASs from AS path.
            """
            last_add = None
            new_seq = []
            for x in seq:
                if last_add != x:
                    last_add = x
                    new_seq.append(x)

            is_loopy = False
            if len(set(seq)) != len(new_seq):
                is_loopy = True
                # raise Exception('Routing Loop: {}'.format(seq))
            return (new_seq, is_loopy)

        @staticmethod
        def __clean_loops(seq: List[int]) -> List[int]:
            """
            Static method that remove loops from AS path.
            """
            # use inverse direction to clean loops in the path of the traffic
            seq_inv = seq[::-1]
            new_seq_inv = []
            for x in seq_inv:
                if x not in new_seq_inv:
                    new_seq_inv.append(x)
                else:
                    x_index = new_seq_inv.index(x)
                    new_seq_inv = new_seq_inv[:x_index + 1]
            return new_seq_inv[::-1]

        @staticmethod
        def __clean_as_path(path: List[int]) -> List[int]:
            """
            Static wrapper method for loop and prepending removal.
            """
            (clean_as_path, is_loopy) = Detection.Worker.__remove_prepending(path)
            if is_loopy:
                clean_as_path = Detection.Worker.__clean_loops(clean_as_path)
            return clean_as_path

        def __hijack_dimension_checker_gen(self) -> Callable:
            """
            Generator that returns hijack dimension checking functions.
            """
            yield self.__hijack_prefix_checker_gen
            yield self.__hijack_path_checker_gen
            yield self.__hijack_dplane_checker_gen

        def __hijack_prefix_checker_gen(self) -> Callable:
            """
            Generator that returns prefix dimension detection functions.
            """
            yield self.detect_prefix_squatting_hijack
            yield self.detect_prefix_subprefix_hijack

        def __hijack_path_checker_gen(
                self, path_len: int) -> Callable:
            """
            Generator that returns path dimension detection functions.
            """
            if path_len > 0:
                yield self.detect_path_type_0_hijack
                if path_len > 1:
                    yield self.detect_path_type_1_hijack
                    if path_len > 2:
                        yield self.detect_path_type_N_hijack
            yield self.detect_path_type_U_hijack

        def __hijack_dplane_checker_gen(self) -> Callable:
            """
            Generator that returns data plane dimension detection functions.
            """
            yield self.detect_dplane_blackholing_hijack
            yield self.detect_dplane_imposture_hijack
            yield self.detect_dplane_mitm_hijack

        @exception_handler(log)
        def detect_prefix_squatting_hijack(
                self, monitor_event: Dict,
                prefix_node: radix.Radix, *args, **kwargs) -> str:
            """
            Squatting hijack detection.
            """
            origin_asn = monitor_event['path'][-1]
            for item in prefix_node.data['confs']:
                # check if there are origin_asns defined (even wildcards)
                if item['origin_asns']:
                    return '-'
            return 'Q'
<<<<<<< HEAD

        @exception_handler(log)
        def detect_prefix_subprefix_hijack(
                self, monitor_event: Dict,
                prefix_node: radix.Radix, *args, **kwargs) -> str:
            """
            Subprefix or exact prefix hijack detection.
            """
            mon_prefix = ipaddress.ip_network(monitor_event['prefix'])
            if prefix_node.prefixlen < mon_prefix.prefixlen:
                return 'S'
            return 'E'

        @exception_handler(log)
=======

        @exception_handler(log)
        def detect_prefix_subprefix_hijack(
                self, monitor_event: Dict,
                prefix_node: radix.Radix, *args, **kwargs) -> str:
            """
            Subprefix or exact prefix hijack detection.
            """
            mon_prefix = ipaddress.ip_network(monitor_event['prefix'])
            if prefix_node.prefixlen < mon_prefix.prefixlen:
                return 'S'
            return 'E'

        @exception_handler(log)
>>>>>>> 2d2d0aaf
        def detect_path_type_0_hijack(
                self, monitor_event: Dict,
                prefix_node: radix.Radix, *args, **kwargs) -> Tuple[int, str]:
            """
            Origin hijack detection.
            """
            origin_asn = monitor_event['path'][-1]
            for item in prefix_node.data['confs']:
                if origin_asn in item['origin_asns'] or item['origin_asns'] == [-1]:
                    return (-1, '-')
            return (origin_asn, '0')

        @exception_handler(log)
        def detect_path_type_1_hijack(
                self, monitor_event: Dict,
                prefix_node: radix.Radix, *args, **kwargs) -> Tuple[int, str]:
            """
            Type-1 hijack detection.
            """
            origin_asn = monitor_event['path'][-1]
            first_neighbor_asn = monitor_event['path'][-2]
            for item in prefix_node.data['confs']:
                # [] or [-1] neighbors means "allow everything"
                if (origin_asn in item['origin_asns'] or item['origin_asns'] == [-1]) and (
                        (not item['neighbors']) or item['neighbors'] == [-1] or
                                first_neighbor_asn in item['neighbors']):
                    return (-1, '-')
            return (first_neighbor_asn, '1')

        @exception_handler(log)
        def detect_path_type_N_hijack(
                self, monitor_event: Dict,
                prefix_node: radix.Radix, *args, **kwargs) -> Tuple[int, str]:
            # Placeholder for type-N detection (not supported)
            return (-1, '-')

        @exception_handler(log)
        def detect_path_type_U_hijack(
                self, monitor_event: Dict,
                prefix_node: radix.Radix, *args, **kwargs) -> Tuple[int, str]:
            # Placeholder for type-U detection (not supported)
            return (-1, '-')

        @exception_handler(log)
        def detect_dplane_blackholing_hijack(
                self, monitor_event: Dict,
                prefix_node: radix.Radix, *args, **kwargs) -> str:
            # Placeholder for blackholing detection  (not supported)
            return '-'

        @exception_handler(log)
        def detect_dplane_imposture_hijack(
                self, monitor_event: Dict,
                prefix_node: radix.Radix, *args, **kwargs) -> str:
            # Placeholder for imposture detection  (not supported)
            return '-'

        @exception_handler(log)
        def detect_dplane_mitm_hijack(
                self, monitor_event: Dict,
                prefix_node: radix.Radix, *args, **kwargs) -> str:
            # Placeholder for mitm detection  (not supported)
            return '-'

        def commit_hijack(self, monitor_event: Dict,
                          hijacker: int, hij_dimensions: List[str]) -> NoReturn:
            """
            Commit new or update an existing hijack to the database.
            It uses redis server to store ongoing hijacks information to not stress the db.
            """
            hij_type = '|'.join(hij_dimensions)
            redis_hijack_key = redis_key(
                monitor_event['prefix'],
                hijacker,
                hij_type)

            if 'hij_key' in monitor_event:
                monitor_event['final_redis_hijack_key'] = redis_hijack_key
                return

            hijack_value = {
                'prefix': monitor_event['prefix'],
                'hijack_as': hijacker,
                'type': hij_type,
                'time_started': monitor_event['timestamp'],
                'time_last': monitor_event['timestamp'],
                'peers_seen': {monitor_event['peer_asn']},
                'monitor_keys': {monitor_event['key']},
                'configured_prefix': monitor_event['matched_prefix'],
                'timestamp_of_config': self.timestamp
            }

            # identify the number of infected ases
            hijack_value['asns_inf'] = set()
<<<<<<< HEAD
            if hij_dimensions[1] in ['0', '1']:
=======
            if hij_dimensions[1] in {'0', '1'}:
>>>>>>> 2d2d0aaf
                hijack_value['asns_inf'] = set(
                    monitor_event['path'][:-(int(hij_dimensions[1]) + 1)])
            # assume the worst-case scenario of a type-2 hijack
            elif len(monitor_event['path']) > 2:
                hijack_value['asns_inf'] = set(
                    monitor_event['path'][:-3])

            # make the following operation atomic using blpop (blocking)
            # first, make sure that the semaphore is initialized
            if self.redis.getset('{}token_active'.format(
                    redis_hijack_key), 1) != b'1':
                redis_pipeline = self.redis.pipeline()
                redis_pipeline.lpush(
                    '{}token'.format(redis_hijack_key), 'token')
                # lock, by extracting the token (other processes that access it at the same time will be blocked)
                # attention: it is important that this command is batched in the pipeline since the db may async delete
                # the token
                redis_pipeline.blpop('{}token'.format(redis_hijack_key))
                redis_pipeline.execute()
            else:
                # lock, by extracting the token (other processes that access it
                # at the same time will be blocked)
                self.redis.blpop('{}token'.format(redis_hijack_key))

            # proceed now that we have clearance
            redis_pipeline = self.redis.pipeline()
            try:
                result = self.redis.get(redis_hijack_key)
                if result is not None:
                    result = pickle.loads(result)
                    result['time_started'] = min(
                        result['time_started'], hijack_value['time_started'])
                    result['time_last'] = max(
                        result['time_last'], hijack_value['time_last'])
                    result['peers_seen'].update(hijack_value['peers_seen'])
                    result['asns_inf'].update(hijack_value['asns_inf'])
                    # no update since db already knows!
                    result['monitor_keys'] = hijack_value['monitor_keys']
                else:
                    hijack_value['time_detected'] = time.time()
                    hijack_value['key'] = hashlib.shake_128(pickle.dumps(
                        [monitor_event['prefix'], hijacker, hij_type, hijack_value['time_detected']])).hexdigest(16)
                    redis_pipeline.sadd('persistent-keys', hijack_value['key'])
                    result = hijack_value
                    mail_log.info('{}'.format(result))
                redis_pipeline.set(redis_hijack_key, pickle.dumps(result))
            except Exception:
                log.exception('exception')
            finally:
                # unlock, by pushing back the token (at most one other process
                # waiting will be unlocked)
                redis_pipeline.set(
                    '{}token_active'.format(redis_hijack_key), 1)
                redis_pipeline.lpush(
                    '{}token'.format(redis_hijack_key), 'token')
                redis_pipeline.execute()

            self.producer.publish(
                result,
                exchange=self.hijack_exchange,
                routing_key='update',
                serializer='pickle',
                priority=0
            )

            self.producer.publish(
                result,
                exchange=self.hijack_hashing,
                routing_key=redis_hijack_key,
                serializer='pickle',
                priority=0
            )
            hij_log.info('{}'.format(result))

        def mark_handled(self, monitor_event: Dict) -> NoReturn:
            """
            Marks a bgp update as handled on the database.
            """
            # log.debug('{}'.format(monitor_event['key']))
            self.producer.publish(
                monitor_event['key'],
                exchange=self.handled_exchange,
                routing_key='update',
                priority=1
            )

        def mark_outdated(self, hij_key: str, redis_hij_key: str) -> NoReturn:
            """
            Marks a hijack as outdated on the database.
            """
            # log.debug('{}'.format(hij_key))
            msg = {
                'persistent_hijack_key': hij_key,
                'redis_hijack_key': redis_hij_key
            }
            self.producer.publish(
                msg,
                exchange=self.hijack_exchange,
                routing_key='outdate',
                priority=1
            )


def run():
    service = Detection()
    service.run()


if __name__ == '__main__':
    run()<|MERGE_RESOLUTION|>--- conflicted
+++ resolved
@@ -494,7 +494,6 @@
                 if item['origin_asns']:
                     return '-'
             return 'Q'
-<<<<<<< HEAD
 
         @exception_handler(log)
         def detect_prefix_subprefix_hijack(
@@ -509,22 +508,6 @@
             return 'E'
 
         @exception_handler(log)
-=======
-
-        @exception_handler(log)
-        def detect_prefix_subprefix_hijack(
-                self, monitor_event: Dict,
-                prefix_node: radix.Radix, *args, **kwargs) -> str:
-            """
-            Subprefix or exact prefix hijack detection.
-            """
-            mon_prefix = ipaddress.ip_network(monitor_event['prefix'])
-            if prefix_node.prefixlen < mon_prefix.prefixlen:
-                return 'S'
-            return 'E'
-
-        @exception_handler(log)
->>>>>>> 2d2d0aaf
         def detect_path_type_0_hijack(
                 self, monitor_event: Dict,
                 prefix_node: radix.Radix, *args, **kwargs) -> Tuple[int, str]:
@@ -619,11 +602,7 @@
 
             # identify the number of infected ases
             hijack_value['asns_inf'] = set()
-<<<<<<< HEAD
-            if hij_dimensions[1] in ['0', '1']:
-=======
             if hij_dimensions[1] in {'0', '1'}:
->>>>>>> 2d2d0aaf
                 hijack_value['asns_inf'] = set(
                     monitor_event['path'][:-(int(hij_dimensions[1]) + 1)])
             # assume the worst-case scenario of a type-2 hijack
