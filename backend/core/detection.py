--- conflicted
+++ resolved
@@ -810,7 +810,6 @@
                     )
                     redis_pipeline.sadd("persistent-keys", hijack_value["key"])
                     result = hijack_value
-<<<<<<< HEAD
                     self.comm_annotate_hijack(monitor_event, result)
                     mail_log.info(
                         "{}".format(json.dumps(result, indent=4, cls=SetEncoder)),
@@ -819,10 +818,6 @@
                                 "community_annotation", "NA"
                             )
                         },
-=======
-                    mail_log.info(
-                        "{}".format(json.dumps(result, indent=4, cls=SetEncoder))
->>>>>>> b28ee8ae
                     )
                 redis_pipeline.set(redis_hijack_key, yaml.dump(result))
 
