--- conflicted
+++ resolved
@@ -527,15 +527,10 @@
                         monitor_event["hijack_as"],
                         monitor_event["hij_type"],
                     )
-                    hijack = self.redis.get(redis_hijack_key)
-                    if hijack:
-                        hijack = yaml.safe_load(hijack)
-                        hijack["end_tag"] = "outdated"
                     purge_redis_eph_pers_keys(
                         self.redis, redis_hijack_key, monitor_event["hij_key"]
                     )
                     self.mark_outdated(monitor_event["hij_key"], redis_hijack_key)
-<<<<<<< HEAD
                 elif (
                     is_hijack
                     and "hij_key" in monitor_event
@@ -552,35 +547,6 @@
                         monitor_event["hij_key"],
                         monitor_event["initial_redis_hijack_key"],
                     )
-=======
-                    if hijack:
-                        mail_log.info(
-                            "{}".format(
-                                json.dumps(
-                                    hijack_log_field_formatter(hijack),
-                                    indent=4,
-                                    cls=SetEncoder,
-                                )
-                            ),
-                            extra={
-                                "community_annotation": hijack.get(
-                                    "community_annotation", "NA"
-                                )
-                            },
-                        )
-                        hij_log.info(
-                            "{}".format(
-                                json.dumps(
-                                    hijack_log_field_formatter(hijack), cls=SetEncoder
-                                )
-                            ),
-                            extra={
-                                "community_annotation": hijack.get(
-                                    "community_annotation", "NA"
-                                )
-                            },
-                        )
->>>>>>> 1fcba940
                 elif not is_hijack:
                     self.gen_implicit_withdrawal(monitor_event)
                     self.mark_handled(raw)
