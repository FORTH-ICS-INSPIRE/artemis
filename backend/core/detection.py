--- conflicted
+++ resolved
@@ -21,11 +21,8 @@
 from kombu import uuid
 from kombu.mixins import ConsumerProducerMixin
 from utils import exception_handler
-<<<<<<< HEAD
+from utils import flatten
 from utils import get_hash
-=======
-from utils import flatten
->>>>>>> 6b05f5b5
 from utils import get_logger
 from utils import purge_redis_eph_pers_keys
 from utils import RABBITMQ_URI
@@ -776,10 +773,7 @@
                     redis_pipeline.sadd("persistent-keys", hijack_value["key"])
                     result = hijack_value
                     mail_log.info("{}".format(result))
-<<<<<<< HEAD
                 redis_pipeline.set(redis_hijack_key, yaml.dump(result))
-=======
-                redis_pipeline.set(redis_hijack_key, pickle.dumps(result))
 
                 # store the origin, neighbor combination for this hijack BGP update
                 origin = None
@@ -792,7 +786,6 @@
                     "hij_orig_neighb_{}".format(redis_hijack_key),
                     "{}_{}".format(origin, neighbor),
                 )
->>>>>>> 6b05f5b5
             except Exception:
                 log.exception("exception")
             finally:
