import radix
import re
import ipaddress
from utils import exception_handler, RABBITMQ_HOST, get_logger, redis_key, purge_redis_eph_pers_keys
from kombu import Connection, Queue, Exchange, uuid, Consumer
from kombu.mixins import ConsumerProducerMixin
import signal
import time
import pickle
import hashlib
import logging
from typing import Dict, List, NoReturn, Callable, Tuple
import redis
import json
from datetime import datetime


log = get_logger()
hij_log = logging.getLogger('hijack_logger')
mail_log = logging.getLogger('mail_logger')
HIJACK_DIM_COMBINATIONS = [
    ['S', '0', '-'],
    ['S', '1', '-'],
    ['S', '-', '-'],
    ['E', '0', '-'],
    ['E', '1', '-'],
    ['Q', '0', '-']
]


class Detection():

    """
    Detection Service.
    """

    def __init__(self):
        self.worker = None
        signal.signal(signal.SIGTERM, self.exit)
        signal.signal(signal.SIGINT, self.exit)
        signal.signal(signal.SIGCHLD, signal.SIG_IGN)

    def run(self) -> NoReturn:
        """
        Entry function for this service that runs a RabbitMQ worker through Kombu.
        """
        try:
            with Connection(RABBITMQ_HOST) as connection:
                self.worker = self.Worker(connection)
                self.worker.run()
        except Exception:
            log.exception('exception')
        finally:
            log.info('stopped')

    def exit(self, signum, frame):
        if self.worker is not None:
            self.worker.should_stop = True

    class Worker(ConsumerProducerMixin):

        """
        RabbitMQ Consumer/Producer for this Service.
        """

        def __init__(self, connection: Connection) -> NoReturn:
            self.connection = connection
            self.timestamp = -1
            self.rules = None
            self.prefix_tree = None
            self.mon_num = 1

            self.redis = redis.Redis(
                host='localhost',
                port=6379
            )

            # EXCHANGES
            self.update_exchange = Exchange(
                'bgp-update',
                channel=connection,
                type='direct',
                durable=False,
                delivery_mode=1)
            self.update_exchange.declare()

            self.hijack_exchange = Exchange(
                'hijack-update',
                channel=connection,
                type='direct',
                durable=False,
                delivery_mode=1)
            self.hijack_exchange.declare()

            self.hijack_hashing = Exchange(
                'hijack-hashing',
                channel=connection,
                type='x-consistent-hash',
                durable=False,
                delivery_mode=1)
            self.hijack_hashing.declare()

            self.handled_exchange = Exchange(
                'handled-update',
                channel=connection,
                type='direct',
                durable=False,
                delivery_mode=1)

            self.config_exchange = Exchange(
                'config',
                channel=connection,
                type='direct',
                durable=False,
                delivery_mode=1)

            self.pg_amq_bridge = Exchange(
                'amq.direct',
                type='direct',
                durable=True,
                delivery_mode=1)

            # QUEUES
            self.update_queue = Queue(
                'detection-update-update', exchange=self.pg_amq_bridge, routing_key='update-insert', durable=False, auto_delete=True, max_priority=1,
                consumer_arguments={'x-priority': 1})
            self.update_unhandled_queue = Queue(
                'detection-update-unhandled', exchange=self.update_exchange, routing_key='unhandled', durable=False, auto_delete=True, max_priority=2,
                consumer_arguments={'x-priority': 2})
            self.hijack_ongoing_queue = Queue(
                'detection-hijack-ongoing', exchange=self.hijack_exchange, routing_key='ongoing', durable=False, auto_delete=True, max_priority=1,
                consumer_arguments={'x-priority': 1})
            self.config_queue = Queue(
                'detection-config-notify-{}'.format(uuid()), exchange=self.config_exchange, routing_key='notify', durable=False, auto_delete=True, max_priority=3,
                consumer_arguments={'x-priority': 3})
            self.update_rekey_queue = Queue(
                'detection-update-rekey', exchange=self.update_exchange, routing_key='hijack-rekey', durable=False, auto_delete=True, max_priority=1,
                consumer_arguments={'x-priority': 1})

            self.config_request_rpc()
            log.info('started')

        def get_consumers(self, Consumer: Consumer,
                          channel: Connection) -> List[Consumer]:
            return [
                Consumer(
                    queues=[self.config_queue],
                    on_message=self.handle_config_notify,
                    prefetch_count=1,
                    no_ack=True
                ),
                Consumer(
                    queues=[self.update_queue],
                    on_message=self.handle_bgp_update,
                    prefetch_count=1000,
                    no_ack=True
                ),
                Consumer(
                    queues=[self.update_unhandled_queue],
                    on_message=self.handle_unhandled_bgp_updates,
                    prefetch_count=1000,
                    no_ack=True
                ),
                Consumer(
                    queues=[self.hijack_ongoing_queue],
                    on_message=self.handle_ongoing_hijacks,
                    prefetch_count=10,
                    no_ack=True
                ),
                Consumer(
                    queues=[self.update_rekey_queue],
                    on_message=self.handle_rekey_update,
                    prefetch_count=10,
                    no_ack=True
                )
            ]

        def on_consume_ready(self, connection, channel, consumers, **kwargs):
            self.producer.publish(
                self.timestamp,
                exchange=self.hijack_exchange,
                routing_key='ongoing-request',
                priority=1
            )

        def handle_config_notify(self, message: Dict) -> NoReturn:
            """
            Consumer for Config-Notify messages that come from the configuration service.
            Upon arrival this service updates its running configuration.
            """
            log.info(
                'message: {}\npayload: {}'.format(
                    message, message.payload))
            raw = message.payload
            if raw['timestamp'] > self.timestamp:
                self.timestamp = raw['timestamp']
                self.rules = raw.get('rules', [])
                self.init_detection()
                # Request ongoing hijacks from DB
                self.producer.publish(
                    self.timestamp,
                    exchange=self.hijack_exchange,
                    routing_key='ongoing-request',
                    priority=1
                )

        def config_request_rpc(self) -> NoReturn:
            """
            Initial RPC of this service to request the configuration.
            The RPC is blocked until the configuration service replies back.
            """
            self.correlation_id = uuid()
            callback_queue = Queue(uuid(),
                                   durable=False,
                                   auto_delete=True,
                                   max_priority=4,
                                   consumer_arguments={
                'x-priority': 4})

            self.producer.publish(
                '',
                exchange='',
                routing_key='config-request-queue',
                reply_to=callback_queue.name,
                correlation_id=self.correlation_id,
                retry=True,
                declare=[
                    Queue(
                        'config-request-queue',
                        durable=False,
                        max_priority=4,
                        consumer_arguments={
                            'x-priority': 4}),
                    callback_queue
                ],
                priority=4
            )
            with Consumer(self.connection,
                          on_message=self.handle_config_request_reply,
                          queues=[callback_queue],
                          no_ack=True):
                while self.rules is None:
                    self.connection.drain_events()
            log.debug('{}'.format(self.rules))

        def handle_config_request_reply(self, message: Dict):
            """
            Callback function for the config request RPC.
            Updates running configuration upon receiving a new configuration.
            """
            log.info(
                'message: {}\npayload: {}'.format(
                    message, message.payload))
            if self.correlation_id == message.properties['correlation_id']:
                raw = message.payload
                if raw['timestamp'] > self.timestamp:
                    self.timestamp = raw['timestamp']
                    self.rules = raw.get('rules', [])
                    self.init_detection()

        def init_detection(self) -> NoReturn:
            """
            Updates rules everytime it receives a new configuration.
            """
            self.prefix_tree = radix.Radix()
            for rule in self.rules:
                for prefix in rule['prefixes']:
                    node = self.prefix_tree.search_exact(prefix)
                    if node is None:
                        node = self.prefix_tree.add(prefix)
                        node.data['confs'] = []

                    conf_obj = {
                        'origin_asns': rule['origin_asns'],
                        'neighbors': rule['neighbors']}
                    node.data['confs'].append(conf_obj)

        def handle_ongoing_hijacks(self, message: Dict) -> NoReturn:
            """
            Handles ongoing hijacks from the database.
            """
            # log.debug('{} ongoing hijack events'.format(len(message.payload)))
            for update in message.payload:
                self.handle_bgp_update(update)

        def handle_unhandled_bgp_updates(self, message: Dict) -> NoReturn:
            """
            Handles unhanlded bgp updates from the database in batches of 50.
            """
            # log.debug('{} unhandled events'.format(len(message.payload)))
            for update in message.payload:
                self.handle_bgp_update(update)

        def handle_rekey_update(self, message: Dict) -> NoReturn:
            """
            Handles BGP updates, needing hijack rekeying from the database.
            """
            # log.debug('{} rekeying events'.format(len(message.payload)))
            for update in message.payload:
                self.handle_bgp_update(update)

        def handle_bgp_update(self, message: Dict) -> NoReturn:
            """
            Callback function that runs the main logic of detecting hijacks for every bgp update.
            """
            # log.debug('{}'.format(message))
            if isinstance(message, dict):
                monitor_event = message
            else:
                monitor_event = json.loads(message.payload)
                monitor_event['path'] = monitor_event['as_path']
                monitor_event['timestamp'] = datetime(
                    *map(int, re.findall('\d+', monitor_event['timestamp']))).timestamp()

            raw = monitor_event.copy()

            # mark the initial redis hijack key since it may change upon
            # outdated checks
            if 'hij_key' in monitor_event:
                monitor_event['initial_redis_hijack_key'] = redis_key(
                    monitor_event['prefix'],
                    monitor_event['hijack_as'],
                    monitor_event['hij_type']
                )

            is_hijack = False
            # ignore withdrawals for now
            if monitor_event['type'] == 'A':
                monitor_event['path'] = Detection.Worker.__clean_as_path(
                    monitor_event['path'])
                prefix_node = self.prefix_tree.search_best(
                    monitor_event['prefix'])

                if prefix_node is not None:
                    monitor_event['matched_prefix'] = prefix_node.prefix

                    try:
                        for func in self.__detection_generator(
                                len(monitor_event['path'])):
                            if func(monitor_event, prefix_node):
                                is_hijack = True
                                break
                    except Exception:
                        log.exception('exception')

                if ((not is_hijack and 'hij_key' in monitor_event) or
                    (is_hijack and 'hij_key' in monitor_event and
                        monitor_event['initial_redis_hijack_key'] != monitor_event['final_redis_hijack_key'])):
                    redis_hijack_key = redis_key(
                        monitor_event['prefix'],
                        monitor_event['hijack_as'],
<<<<<<< HEAD
                        monitor_event['hij_type']
                    )

                is_hijack = False
                # ignore withdrawals for now
                if monitor_event['type'] == 'A':
                    monitor_event['path'] = Detection.Worker.__clean_as_path(
                        monitor_event['path'])
                    prefix_node = self.prefix_tree.search_best(
                        monitor_event['prefix'])

                    if prefix_node is not None:
                        monitor_event['matched_prefix'] = prefix_node.prefix

                        try:
                            hijacker = -1
                            hij_dimensions = ['-', '-', '-'] # prefix, path, dplane
                            hij_dimension_index = 0
                            for func_dim in self.__hijack_dimension_checker_gen():
                                if hij_dimension_index == 0:
                                    # prefix dimension
                                    for func_pref in func_dim():
                                        hij_dimensions[hij_dimension_index] = func_pref(monitor_event, prefix_node)
                                        if hij_dimensions[hij_dimension_index] != '-':
                                            break
                                elif hij_dimension_index == 1:
                                    # path type dimension
                                    for func_path in func_dim(len(monitor_event['path'])):
                                        (hijacker, hij_dimensions[hij_dimension_index]) = func_path(monitor_event, prefix_node)
                                        if hij_dimensions[hij_dimension_index] != '-':
                                            break
                                elif hij_dimension_index == 2:
                                    # data plane dimension
                                    for func_dplane in func_dim():
                                        hij_dimensions[hij_dimension_index] = func_dplane(monitor_event, prefix_node)
                                        if hij_dimensions[hij_dimension_index] != '-':
                                            break
                                hij_dimension_index += 1
                            # check if dimension combination in hijack combinations
                            if hij_dimensions in HIJACK_DIM_COMBINATIONS:
                                is_hijack = True
                                self.commit_hijack(monitor_event, hijacker, hij_dimensions)
                        except Exception:
                            log.exception('exception')

                    if ((not is_hijack and 'hij_key' in monitor_event) or
                        (is_hijack and 'hij_key' in monitor_event and
                            monitor_event['initial_redis_hijack_key'] != monitor_event['final_redis_hijack_key'])):
                        redis_hijack_key = redis_key(
                            monitor_event['prefix'],
                            monitor_event['hijack_as'],
                            monitor_event['hij_type'])
                        purge_redis_eph_pers_keys(
                            self.redis, redis_hijack_key, monitor_event['hij_key'])
                        self.mark_outdated(
                            monitor_event['hij_key'], redis_hijack_key)
                    elif not is_hijack:
                        self.mark_handled(raw)

                elif monitor_event['type'] == 'W':
                    self.producer.publish(
                        {
                            'prefix': monitor_event['prefix'],
                            'peer_asn': monitor_event['peer_asn'],
                            'timestamp': monitor_event['timestamp'],
                            'key': monitor_event['key']
                        },
                        exchange=self.update_exchange,
                        routing_key='withdraw',
                        priority=0
                    )
            else:
                log.debug('already handled {}'.format(monitor_event['key']))
=======
                        monitor_event['hij_type'])
                    purge_redis_eph_pers_keys(
                        self.redis, redis_hijack_key, monitor_event['hij_key'])
                    self.mark_outdated(
                        monitor_event['hij_key'], redis_hijack_key)
                elif not is_hijack:
                    self.mark_handled(raw)

            elif monitor_event['type'] == 'W':
                self.producer.publish(
                    {
                        'prefix': monitor_event['prefix'],
                        'peer_asn': monitor_event['peer_asn'],
                        'timestamp': monitor_event['timestamp'],
                        'key': monitor_event['key']
                    },
                    exchange=self.update_exchange,
                    routing_key='withdraw',
                    priority=0
                )
>>>>>>> 948d4c67

        @staticmethod
        def __remove_prepending(seq: List[int]) -> Tuple[List[int], bool]:
            """
            Static method to remove prepending ASs from AS path.
            """
            last_add = None
            new_seq = []
            for x in seq:
                if last_add != x:
                    last_add = x
                    new_seq.append(x)

            is_loopy = False
            if len(set(seq)) != len(new_seq):
                is_loopy = True
                # raise Exception('Routing Loop: {}'.format(seq))
            return (new_seq, is_loopy)

        @staticmethod
        def __clean_loops(seq: List[int]) -> List[int]:
            """
            Static method that remove loops from AS path.
            """
            # use inverse direction to clean loops in the path of the traffic
            seq_inv = seq[::-1]
            new_seq_inv = []
            for x in seq_inv:
                if x not in new_seq_inv:
                    new_seq_inv.append(x)
                else:
                    x_index = new_seq_inv.index(x)
                    new_seq_inv = new_seq_inv[:x_index + 1]
            return new_seq_inv[::-1]

        @staticmethod
        def __clean_as_path(path: List[int]) -> List[int]:
            """
            Static wrapper method for loop and prepending removal.
            """
            (clean_as_path, is_loopy) = Detection.Worker.__remove_prepending(path)
            if is_loopy:
                clean_as_path = Detection.Worker.__clean_loops(clean_as_path)
            return clean_as_path

        def __hijack_dimension_checker_gen(self) -> Callable:
            """
            Generator that returns hijack dimension checking functions.
            """
            yield self.__hijack_prefix_checker_gen
            yield self.__hijack_path_checker_gen
            yield self.__hijack_dplane_checker_gen

        def __hijack_prefix_checker_gen(self) -> Callable:
            """
            Generator that returns prefix dimension detection functions.
            """
            yield self.detect_prefix_squatting_hijack
            yield self.detect_prefix_subprefix_hijack

        def __hijack_path_checker_gen(
                self, path_len: int) -> Callable:
            """
            Generator that returns path dimension detection functions.
            """
            if path_len > 0:
                yield self.detect_path_type_0_hijack
                if path_len > 1:
                    yield self.detect_path_type_1_hijack
                    if path_len > 2:
                        yield self.detect_path_type_N_hijack
            yield self.detect_path_type_U_hijack

        def __hijack_dplane_checker_gen(self) -> Callable:
            """
            Generator that returns data plane dimension detection functions.
            """
            yield self.detect_dplane_blackholing_hijack
            yield self.detect_dplane_imposture_hijack
            yield self.detect_dplane_mitm_hijack

        @exception_handler(log)
        def detect_prefix_squatting_hijack(
                self, monitor_event: Dict,
                prefix_node: radix.Radix, *args, **kwargs) -> str:
            """
            Squatting hijack detection.
            """
            origin_asn = monitor_event['path'][-1]
            for item in prefix_node.data['confs']:
                # check if there are origin_asns defined (even wildcards)
                if item['origin_asns']:
                    return '-'
            return 'Q'

        @exception_handler(log)
        def detect_prefix_subprefix_hijack(
                self, monitor_event: Dict,
                prefix_node: radix.Radix, *args, **kwargs) -> str:
            """
            Subprefix or exact prefix hijack detection.
            """
            mon_prefix = ipaddress.ip_network(monitor_event['prefix'])
            if prefix_node.prefixlen < mon_prefix.prefixlen:
                return 'S'
            return 'E'

        @exception_handler(log)
        def detect_path_type_0_hijack(
                self, monitor_event: Dict,
                prefix_node: radix.Radix, *args, **kwargs) -> Tuple[int, str]:
            """
            Origin hijack detection.
            """
            origin_asn = monitor_event['path'][-1]
            for item in prefix_node.data['confs']:
                if origin_asn in item['origin_asns'] or item['origin_asns'] == [-1]:
                    return (-1, '-')
            return (origin_asn, '0')

        @exception_handler(log)
        def detect_path_type_1_hijack(
                self, monitor_event: Dict,
                prefix_node: radix.Radix, *args, **kwargs) -> Tuple[int, str]:
            """
            Type-1 hijack detection.
            """
            origin_asn = monitor_event['path'][-1]
            first_neighbor_asn = monitor_event['path'][-2]
            for item in prefix_node.data['confs']:
                # [] or [-1] neighbors means "allow everything"
                if (origin_asn in item['origin_asns'] or item['origin_asns'] == [-1]) and (
                        (not item['neighbors']) or item['neighbors'] == [-1] or
                                first_neighbor_asn in item['neighbors']):
                    return (-1, '-')
            return (first_neighbor_asn, '1')

        @exception_handler(log)
        def detect_path_type_N_hijack(
                self, monitor_event: Dict,
                prefix_node: radix.Radix, *args, **kwargs) -> Tuple[int, str]:
            # Placeholder for type-N detection (not supported)
            return (-1, '-')

        @exception_handler(log)
        def detect_path_type_U_hijack(
                self, monitor_event: Dict,
                prefix_node: radix.Radix, *args, **kwargs) -> Tuple[int, str]:
            # Placeholder for type-U detection (not supported)
            return (-1, '-')

        @exception_handler(log)
        def detect_dplane_blackholing_hijack(
                self, monitor_event: Dict,
                prefix_node: radix.Radix, *args, **kwargs) -> str:
            # Placeholder for blackholing detection  (not supported)
            return '-'

        @exception_handler(log)
        def detect_dplane_imposture_hijack(
                self, monitor_event: Dict,
                prefix_node: radix.Radix, *args, **kwargs) -> str:
            # Placeholder for imposture detection  (not supported)
            return '-'

        @exception_handler(log)
        def detect_dplane_mitm_hijack(
                self, monitor_event: Dict,
                prefix_node: radix.Radix, *args, **kwargs) -> str:
            # Placeholder for mitm detection  (not supported)
            return '-'

        def commit_hijack(self, monitor_event: Dict,
                          hijacker: int, hij_dimensions: List[str]) -> NoReturn:
            """
            Commit new or update an existing hijack to the database.
            It uses redis server to store ongoing hijacks information to not stress the db.
            """
            hij_type = '|'.join(hij_dimensions)
            redis_hijack_key = redis_key(
                monitor_event['prefix'],
                hijacker,
                hij_type)

            if 'hij_key' in monitor_event:
                monitor_event['final_redis_hijack_key'] = redis_hijack_key
                return

            hijack_value = {
                'prefix': monitor_event['prefix'],
                'hijack_as': hijacker,
                'type': hij_type,
                'time_started': monitor_event['timestamp'],
                'time_last': monitor_event['timestamp'],
                'peers_seen': {monitor_event['peer_asn']},
                'monitor_keys': {monitor_event['key']},
                'configured_prefix': monitor_event['matched_prefix'],
                'timestamp_of_config': self.timestamp
            }

            # identify the number of infected ases
            hijack_value['asns_inf'] = set()
            if hij_dimensions[1] in ['0', '1']:
                hijack_value['asns_inf'] = set(
                    monitor_event['path'][:-(int(hij_dimensions[1]) + 1)])
            # assume the worst-case scenario of a type-2 hijack
            elif len(monitor_event['path']) > 2:
                hijack_value['asns_inf'] = set(
                    monitor_event['path'][:-3])

            # make the following operation atomic using blpop (blocking)
            # first, make sure that the semaphore is initialized
            if self.redis.getset('{}token_active'.format(
                    redis_hijack_key), 1) != b'1':
                redis_pipeline = self.redis.pipeline()
                redis_pipeline.lpush(
                    '{}token'.format(redis_hijack_key), 'token')
                # lock, by extracting the token (other processes that access it at the same time will be blocked)
                # attention: it is important that this command is batched in the pipeline since the db may async delete
                # the token
                redis_pipeline.blpop('{}token'.format(redis_hijack_key))
                redis_pipeline.execute()
            else:
                # lock, by extracting the token (other processes that access it
                # at the same time will be blocked)
                self.redis.blpop('{}token'.format(redis_hijack_key))

            # proceed now that we have clearance
            redis_pipeline = self.redis.pipeline()
            try:
                result = self.redis.get(redis_hijack_key)
                if result is not None:
                    result = pickle.loads(result)
                    result['time_started'] = min(
                        result['time_started'], hijack_value['time_started'])
                    result['time_last'] = max(
                        result['time_last'], hijack_value['time_last'])
                    result['peers_seen'].update(hijack_value['peers_seen'])
                    result['asns_inf'].update(hijack_value['asns_inf'])
                    # no update since db already knows!
                    result['monitor_keys'] = hijack_value['monitor_keys']
                else:
                    hijack_value['time_detected'] = time.time()
                    hijack_value['key'] = hashlib.shake_128(pickle.dumps(
                        [monitor_event['prefix'], hijacker, hij_type, hijack_value['time_detected']])).hexdigest(16)
                    redis_pipeline.sadd('persistent-keys', hijack_value['key'])
                    result = hijack_value
                    mail_log.info('{}'.format(result))
                redis_pipeline.set(redis_hijack_key, pickle.dumps(result))
            except Exception:
                log.exception('exception')
            finally:
                # unlock, by pushing back the token (at most one other process
                # waiting will be unlocked)
                redis_pipeline.set(
                    '{}token_active'.format(redis_hijack_key), 1)
                redis_pipeline.lpush(
                    '{}token'.format(redis_hijack_key), 'token')
                redis_pipeline.execute()

            self.producer.publish(
                result,
                exchange=self.hijack_exchange,
                routing_key='update',
                serializer='pickle',
                priority=0
            )

            self.producer.publish(
                result,
                exchange=self.hijack_hashing,
                routing_key=redis_hijack_key,
                serializer='pickle',
                priority=0
            )
            hij_log.info('{}'.format(result))

        def mark_handled(self, monitor_event: Dict) -> NoReturn:
            """
            Marks a bgp update as handled on the database.
            """
            # log.debug('{}'.format(monitor_event['key']))
            self.producer.publish(
                monitor_event['key'],
                exchange=self.handled_exchange,
                routing_key='update',
                priority=1
            )

        def mark_outdated(self, hij_key: str, redis_hij_key: str) -> NoReturn:
            """
            Marks a hijack as outdated on the database.
            """
            # log.debug('{}'.format(hij_key))
            msg = {
                'persistent_hijack_key': hij_key,
                'redis_hijack_key': redis_hij_key
            }
            self.producer.publish(
                msg,
                exchange=self.hijack_exchange,
                routing_key='outdate',
                priority=1
            )


def run():
    service = Detection()
    service.run()


if __name__ == '__main__':
    run()<|MERGE_RESOLUTION|>--- conflicted
+++ resolved
@@ -324,7 +324,7 @@
                 )
 
             is_hijack = False
-            # ignore withdrawals for now
+
             if monitor_event['type'] == 'A':
                 monitor_event['path'] = Detection.Worker.__clean_as_path(
                     monitor_event['path'])
@@ -335,11 +335,33 @@
                     monitor_event['matched_prefix'] = prefix_node.prefix
 
                     try:
-                        for func in self.__detection_generator(
-                                len(monitor_event['path'])):
-                            if func(monitor_event, prefix_node):
-                                is_hijack = True
-                                break
+                        hijacker = -1
+                        hij_dimensions = ['-', '-', '-'] # prefix, path, dplane
+                        hij_dimension_index = 0
+                        for func_dim in self.__hijack_dimension_checker_gen():
+                            if hij_dimension_index == 0:
+                                # prefix dimension
+                                for func_pref in func_dim():
+                                    hij_dimensions[hij_dimension_index] = func_pref(monitor_event, prefix_node)
+                                    if hij_dimensions[hij_dimension_index] != '-':
+                                        break
+                            elif hij_dimension_index == 1:
+                                # path type dimension
+                                for func_path in func_dim(len(monitor_event['path'])):
+                                    (hijacker, hij_dimensions[hij_dimension_index]) = func_path(monitor_event, prefix_node)
+                                    if hij_dimensions[hij_dimension_index] != '-':
+                                        break
+                            elif hij_dimension_index == 2:
+                                # data plane dimension
+                                for func_dplane in func_dim():
+                                    hij_dimensions[hij_dimension_index] = func_dplane(monitor_event, prefix_node)
+                                    if hij_dimensions[hij_dimension_index] != '-':
+                                        break
+                            hij_dimension_index += 1
+                        # check if dimension combination in hijack combinations
+                        if hij_dimensions in HIJACK_DIM_COMBINATIONS:
+                            is_hijack = True
+                            self.commit_hijack(monitor_event, hijacker, hij_dimensions)
                     except Exception:
                         log.exception('exception')
 
@@ -349,81 +371,6 @@
                     redis_hijack_key = redis_key(
                         monitor_event['prefix'],
                         monitor_event['hijack_as'],
-<<<<<<< HEAD
-                        monitor_event['hij_type']
-                    )
-
-                is_hijack = False
-                # ignore withdrawals for now
-                if monitor_event['type'] == 'A':
-                    monitor_event['path'] = Detection.Worker.__clean_as_path(
-                        monitor_event['path'])
-                    prefix_node = self.prefix_tree.search_best(
-                        monitor_event['prefix'])
-
-                    if prefix_node is not None:
-                        monitor_event['matched_prefix'] = prefix_node.prefix
-
-                        try:
-                            hijacker = -1
-                            hij_dimensions = ['-', '-', '-'] # prefix, path, dplane
-                            hij_dimension_index = 0
-                            for func_dim in self.__hijack_dimension_checker_gen():
-                                if hij_dimension_index == 0:
-                                    # prefix dimension
-                                    for func_pref in func_dim():
-                                        hij_dimensions[hij_dimension_index] = func_pref(monitor_event, prefix_node)
-                                        if hij_dimensions[hij_dimension_index] != '-':
-                                            break
-                                elif hij_dimension_index == 1:
-                                    # path type dimension
-                                    for func_path in func_dim(len(monitor_event['path'])):
-                                        (hijacker, hij_dimensions[hij_dimension_index]) = func_path(monitor_event, prefix_node)
-                                        if hij_dimensions[hij_dimension_index] != '-':
-                                            break
-                                elif hij_dimension_index == 2:
-                                    # data plane dimension
-                                    for func_dplane in func_dim():
-                                        hij_dimensions[hij_dimension_index] = func_dplane(monitor_event, prefix_node)
-                                        if hij_dimensions[hij_dimension_index] != '-':
-                                            break
-                                hij_dimension_index += 1
-                            # check if dimension combination in hijack combinations
-                            if hij_dimensions in HIJACK_DIM_COMBINATIONS:
-                                is_hijack = True
-                                self.commit_hijack(monitor_event, hijacker, hij_dimensions)
-                        except Exception:
-                            log.exception('exception')
-
-                    if ((not is_hijack and 'hij_key' in monitor_event) or
-                        (is_hijack and 'hij_key' in monitor_event and
-                            monitor_event['initial_redis_hijack_key'] != monitor_event['final_redis_hijack_key'])):
-                        redis_hijack_key = redis_key(
-                            monitor_event['prefix'],
-                            monitor_event['hijack_as'],
-                            monitor_event['hij_type'])
-                        purge_redis_eph_pers_keys(
-                            self.redis, redis_hijack_key, monitor_event['hij_key'])
-                        self.mark_outdated(
-                            monitor_event['hij_key'], redis_hijack_key)
-                    elif not is_hijack:
-                        self.mark_handled(raw)
-
-                elif monitor_event['type'] == 'W':
-                    self.producer.publish(
-                        {
-                            'prefix': monitor_event['prefix'],
-                            'peer_asn': monitor_event['peer_asn'],
-                            'timestamp': monitor_event['timestamp'],
-                            'key': monitor_event['key']
-                        },
-                        exchange=self.update_exchange,
-                        routing_key='withdraw',
-                        priority=0
-                    )
-            else:
-                log.debug('already handled {}'.format(monitor_event['key']))
-=======
                         monitor_event['hij_type'])
                     purge_redis_eph_pers_keys(
                         self.redis, redis_hijack_key, monitor_event['hij_key'])
@@ -444,7 +391,6 @@
                     routing_key='withdraw',
                     priority=0
                 )
->>>>>>> 948d4c67
 
         @staticmethod
         def __remove_prepending(seq: List[int]) -> Tuple[List[int], bool]:
