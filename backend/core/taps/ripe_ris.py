--- conflicted
+++ resolved
@@ -1,119 +1,112 @@
 import argparse
-<<<<<<< HEAD
-from utils import mformat_validator, normalize_msg_path, key_generator, RABBITMQ_HOST, get_logger
+import json
+import os
+from copy import deepcopy
+from ipaddress import ip_network as str2ip
+
+import websocket
+from kombu import Connection
+from kombu import Exchange
+from kombu import Producer
+from utils import get_logger
+from utils import is_subnet_of
+from utils import key_generator
+from utils import mformat_validator
+from utils import normalize_msg_path
+from utils import RABBITMQ_URI
 
 log = get_logger()
-update_to_type = {'announcements': 'A', 'withdrawals': 'W'}
-=======
-from copy import deepcopy
-from ipaddress import ip_network as str2ip
-import json
-from kombu import Connection, Producer, Exchange
-import os
-from utils import mformat_validator, normalize_msg_path, key_generator, RABBITMQ_URI, get_logger, is_subnet_of
-import websocket
-
-log = get_logger()
-update_to_type = {
-    'announcements': 'A',
-    'withdrawals': 'W'
-}
-update_types = [
-    'announcements',
-    'withdrawals'
-]
->>>>>>> 8dfac88a
+update_to_type = {"announcements": "A", "withdrawals": "W"}
+update_types = ["announcements", "withdrawals"]
 
 
 def normalize_ripe_ris(msg, conf_prefix):
     msgs = []
     if isinstance(msg, dict):
-        msg['key'] = None  # initial placeholder before passing the validator
-        if 'community' in msg:
-            msg['communities'] = [{
-                'asn': comm[0],
-                'value': comm[1]
-            } for comm in msg['community']]
-            del msg['community']
-        if 'host' in msg:
-            msg['service'] = 'ripe-ris|' + msg['host']
-            del msg['host']
-        if 'peer_asn' in msg:
-            msg['peer_asn'] = int(msg['peer_asn'])
-        if 'path' not in msg:
-            msg['path'] = []
-        if 'timestamp' in msg:
-            msg['timestamp'] = float(msg['timestamp'])
-        if 'type' in msg:
-            del msg['type']
-        if 'announcements' in msg and 'withdrawals' in msg:
+        msg["key"] = None  # initial placeholder before passing the validator
+        if "community" in msg:
+            msg["communities"] = [
+                {"asn": comm[0], "value": comm[1]} for comm in msg["community"]
+            ]
+            del msg["community"]
+        if "host" in msg:
+            msg["service"] = "ripe-ris|" + msg["host"]
+            del msg["host"]
+        if "peer_asn" in msg:
+            msg["peer_asn"] = int(msg["peer_asn"])
+        if "path" not in msg:
+            msg["path"] = []
+        if "timestamp" in msg:
+            msg["timestamp"] = float(msg["timestamp"])
+        if "type" in msg:
+            del msg["type"]
+        if "announcements" in msg and "withdrawals" in msg:
             # need 2 separate messages
             # one for announcements
             msg_ann = deepcopy(msg)
-            msg_ann['type'] = update_to_type['announcements']
+            msg_ann["type"] = update_to_type["announcements"]
             prefixes = []
-            for element in msg_ann['announcements']:
-                if 'prefixes' in element:
-                    prefixes.extend(element['prefixes'])
+            for element in msg_ann["announcements"]:
+                if "prefixes" in element:
+                    prefixes.extend(element["prefixes"])
             for prefix in prefixes:
                 try:
                     if is_subnet_of(str2ip(prefix), conf_prefix):
                         new_msg = deepcopy(msg_ann)
-                        new_msg['prefix'] = prefix
-                        del new_msg['announcements']
+                        new_msg["prefix"] = prefix
+                        del new_msg["announcements"]
                         msgs.append(new_msg)
                 except Exception:
-                    log.exception('exception')
+                    log.exception("exception")
             # one for withdrawals
             msg_wit = deepcopy(msg)
-            msg_wit['type'] = update_to_type['withdrawals']
-            msg_wit['path'] = []
-            msg_wit['communities'] = []
-            prefixes = msg_wit['withdrawals']
+            msg_wit["type"] = update_to_type["withdrawals"]
+            msg_wit["path"] = []
+            msg_wit["communities"] = []
+            prefixes = msg_wit["withdrawals"]
             for prefix in prefixes:
                 try:
                     if is_subnet_of(str2ip(prefix), conf_prefix):
                         new_msg = deepcopy(msg_wit)
-                        new_msg['prefix'] = prefix
-                        del new_msg['withdrawals']
+                        new_msg["prefix"] = prefix
+                        del new_msg["withdrawals"]
                         msgs.append(new_msg)
                 except Exception:
-                    log.exception('exception')
+                    log.exception("exception")
         else:
             for update_type in update_types:
                 if update_type in msg:
-                    msg['type'] = update_to_type[update_type]
+                    msg["type"] = update_to_type[update_type]
                     prefixes = []
                     for element in msg[update_type]:
-                        if update_type == 'announcements':
-                            if 'prefixes' in element:
-                                prefixes.extend(element['prefixes'])
-                        elif update_type == 'withdrawals':
+                        if update_type == "announcements":
+                            if "prefixes" in element:
+                                prefixes.extend(element["prefixes"])
+                        elif update_type == "withdrawals":
                             prefixes.append(element)
                     for prefix in prefixes:
                         try:
                             if is_subnet_of(str2ip(prefix), conf_prefix):
                                 new_msg = deepcopy(msg)
-                                new_msg['prefix'] = prefix
+                                new_msg["prefix"] = prefix
                                 del new_msg[update_type]
                                 msgs.append(new_msg)
                         except Exception:
-                            log.exception('exception')
+                            log.exception("exception")
     return msgs
 
 
 def parse_ripe_ris(connection, prefix, host):
-    exchange = Exchange(
-        'bgp-update', channel=connection, type='direct', durable=False)
+    exchange = Exchange("bgp-update", channel=connection, type="direct", durable=False)
     exchange.declare()
 
     conf_prefix = None
     try:
         conf_prefix = str2ip(prefix)
     except Exception:
-        log.exception('exception')
+        log.exception("exception")
 
-    ris_suffix = os.getenv('RIS_ID', 'my_as')
+    ris_suffix = os.getenv("RIS_ID", "my_as")
     ws = websocket.WebSocket()
     ws.connect("wss://ris-live.ripe.net/v1/ws/?client=artemis-as{}".format(ris_suffix))
     params = {
@@ -122,57 +115,16 @@
         "prefix": prefix,
         "moreSpecific": True,
         "lessSpecific": False,
-        "socketOptions": {
-            "includeRaw": False
-        }
+        "socketOptions": {"includeRaw": False},
     }
 
-    ws.send(json.dumps({
-        "type": "ris_subscribe",
-        "data": params
-    }))
+    ws.send(json.dumps({"type": "ris_subscribe", "data": params}))
 
     for data in ws:
         try:
             parsed = json.loads(data)
             msg = parsed["data"]
             producer = Producer(connection)
-<<<<<<< HEAD
-            normalize_ripe_ris(msg)
-            if mformat_validator(msg):
-                msgs = normalize_msg_path(msg)
-                for msg_ in msgs:
-                    key_generator(msg_)
-                    log.debug(msg_)
-                    producer.publish(
-                        msg_,
-                        exchange=exchange,
-                        routing_key='update',
-                        serializer='json')
-            else:
-                log.warning('Invalid format message: {}'.format(msg))
-        except Exception:
-            log.exception('exception')
-
-    with SocketIO(
-            'http://stream-dev.ris.ripe.net/stream2',
-            wait_for_connection=False) as socket_io:
-        socket_io.on('ris_message', on_ris_msg)
-        socket_io.emit(
-            'ris_subscribe', {
-                'host': host,
-                'type': 'UPDATE',
-                'prefix': prefix,
-                'moreSpecific': True,
-                'lessSpecific': False,
-                'socketOptions': {
-                    'includeBody': False,
-                    'explodePrefixes': True,
-                }
-            })
-        socket_io.wait()
-
-=======
             norm_ris_msgs = normalize_ripe_ris(msg, conf_prefix)
             for norm_ris_msg in norm_ris_msgs:
                 if mformat_validator(norm_ris_msg):
@@ -183,32 +135,33 @@
                         producer.publish(
                             norm_path_msg,
                             exchange=exchange,
-                            routing_key='update',
-                            serializer='json'
+                            routing_key="update",
+                            serializer="json",
                         )
                 else:
-                    log.warning('Invalid format message: {}'.format(msg))
+                    log.warning("Invalid format message: {}".format(msg))
         except Exception:
-            log.exception('exception')
+            log.exception("exception")
 
->>>>>>> 8dfac88a
 
-if __name__ == '__main__':
-    parser = argparse.ArgumentParser(description='RIPE RIS Monitor')
+if __name__ == "__main__":
+    parser = argparse.ArgumentParser(description="RIPE RIS Monitor")
     parser.add_argument(
-        '-p',
-        '--prefix',
+        "-p",
+        "--prefix",
         type=str,
-        dest='prefix',
+        dest="prefix",
         default=None,
-        help='Prefix to be monitored')
+        help="Prefix to be monitored",
+    )
     parser.add_argument(
-        '-r',
-        '--host',
+        "-r",
+        "--host",
         type=str,
-        dest='host',
+        dest="host",
         default=None,
-        help='Directory with csvs to read')
+        help="Directory with csvs to read",
+    )
 
     args = parser.parse_args()
     prefix = args.prefix
@@ -218,6 +171,6 @@
         with Connection(RABBITMQ_URI) as connection:
             parse_ripe_ris(connection, prefix, host)
     except Exception:
-        log.exception('exception')
+        log.exception("exception")
     except KeyboardInterrupt:
         pass