import copy
import hashlib
import json
import logging.config
import os
from datetime import datetime
from datetime import timedelta
from ipaddress import ip_network as str2ip

import yaml

HISTORIC = os.getenv("HISTORIC", "false")
RABBITMQ_USER = os.getenv("RABBITMQ_USER", "guest")
RABBITMQ_PASS = os.getenv("RABBITMQ_PASS", "guest")
RABBITMQ_HOST = os.getenv("RABBITMQ_HOST", "rabbitmq")
RABBITMQ_PORT = os.getenv("RABBITMQ_PORT", 5672)
RABBITMQ_URI = "amqp://{}:{}@{}:{}//".format(
    RABBITMQ_USER, RABBITMQ_PASS, RABBITMQ_HOST, RABBITMQ_PORT
)


def get_logger(path="/etc/artemis/logging.yaml"):
    if os.path.exists(path):
        with open(path, "r") as f:
            config = yaml.safe_load(f.read())
        logging.config.dictConfig(config)
        log = logging.getLogger("taps_logger")
        log.info("Loaded configuration from {}".format(path))
    else:
        FORMAT = "%(module)s - %(asctime)s - %(levelname)s @ %(funcName)s: %(message)s"
        logging.basicConfig(format=FORMAT, level=logging.INFO)
        log = logging
        log.info("Loaded default configuration")
    return log


<<<<<<< HEAD
def load_json(filename):
    json_obj = None
    try:
        with open(filename, "r") as f:
            json_obj = json.load(f)
    except Exception:
        return None
    return json_obj
=======
log = get_logger()
>>>>>>> 322ccdae


def key_generator(msg):
    msg["key"] = get_hash(
        [
            msg["prefix"],
            msg["path"],
            msg["type"],
            "{0:.6f}".format(msg["timestamp"]),
            msg["peer_asn"],
        ]
    )


def get_hash(obj):
    return hashlib.shake_128(yaml.dump(obj).encode("utf-8")).hexdigest(16)


def decompose_path(path):

    # first do an ultra-fast check if the path is a normal one
    # (simple sequence of ASNs)
    str_path = " ".join(map(str, path))
    if "{" not in str_path and "[" not in str_path and "(" not in str_path:
        return [path]

    # otherwise, check how to decompose
    decomposed_paths = []
    for hop in path:
        hop = str(hop)
        # AS-sets
        if "{" in hop:
            decomposed_hops = hop.lstrip("{").rstrip("}").split(",")
        # AS Confederation Set
        elif "[" in hop:
            decomposed_hops = hop.lstrip("[").rstrip("]").split(",")
        # AS Sequence Set
        elif "(" in hop or ")" in hop:
            decomposed_hops = hop.lstrip("(").rstrip(")").split(",")
        # simple ASN
        else:
            decomposed_hops = [hop]
        new_paths = []
        if not decomposed_paths:
            for dec_hop in decomposed_hops:
                new_paths.append([dec_hop])
        else:
            for prev_path in decomposed_paths:
                if "(" in hop or ")" in hop:
                    new_path = prev_path + decomposed_hops
                    new_paths.append(new_path)
                else:
                    for dec_hop in decomposed_hops:
                        new_path = prev_path + [dec_hop]
                        new_paths.append(new_path)
        decomposed_paths = new_paths
    return decomposed_paths


def normalize_msg_path(msg):
    msgs = []
    path = msg["path"]
    msg["orig_path"] = None
    if isinstance(path, list):
        dec_paths = decompose_path(path)
        if not dec_paths:
            msg["path"] = []
            msgs = [msg]
        elif len(dec_paths) == 1:
            msg["path"] = list(map(int, dec_paths[0]))
            msgs = [msg]
        else:
            for dec_path in dec_paths:
                copied_msg = copy.deepcopy(msg)
                copied_msg["path"] = list(map(int, dec_path))
                copied_msg["orig_path"] = path
                msgs.append(copied_msg)
    else:
        msgs = [msg]

    return msgs


class mformat_validator:

    mformat_fields = [
        "service",
        "type",
        "prefix",
        "path",
        "communities",
        "timestamp",
        "peer_asn",
    ]
    type_values = {"A", "W"}
    community_keys = {"asn", "value"}

    optional_fields_init = {"communities": []}

    def validate(self, msg):
        self.msg = msg
        if not self.valid_dict():
            return False

        self.add_optional_fields()

        for func in self.valid_generator():
            if not func():
                return False

        return True

    def valid_dict(self):
        if not isinstance(self.msg, dict):
            return False
        return True

    def add_optional_fields(self):
        for field in self.optional_fields_init:
            if field not in self.msg:
                self.msg[field] = self.optional_fields_init[field]

    def valid_fields(self):
        if any(field not in self.msg for field in self.mformat_fields):
            return False
        return True

    def valid_prefix(self):
        try:
            str2ip(self.msg["prefix"])
        except BaseException:
            return False
        return True

    def valid_service(self):
        if not isinstance(self.msg["service"], str):
            return False
        return True

    def valid_type(self):
        if self.msg["type"] not in self.type_values:
            return False
        return True

    def valid_path(self):
        if self.msg["type"] == "A" and not isinstance(self.msg["path"], list):
            return False
        return True

    def valid_communities(self):
        if not isinstance(self.msg["communities"], list):
            return False
        for comm in self.msg["communities"]:
            if not isinstance(comm, dict):
                return False
            if self.community_keys - set(comm.keys()):
                return False
        return True

    def valid_timestamp(self):
        if not isinstance(self.msg["timestamp"], float):
            return False
        if HISTORIC == "false" and datetime.utcfromtimestamp(
            self.msg["timestamp"]
        ) < datetime.utcnow() - timedelta(hours=1, minutes=30):
            return False
        return True

    def valid_peer_asn(self):
        if not isinstance(self.msg["peer_asn"], int):
            return False
        return True

    def valid_generator(self):
        yield self.valid_fields
        yield self.valid_prefix
        yield self.valid_service
        yield self.valid_type
        yield self.valid_path
        yield self.valid_communities
        yield self.valid_timestamp
        yield self.valid_peer_asn<|MERGE_RESOLUTION|>--- conflicted
+++ resolved
@@ -33,8 +33,8 @@
         log.info("Loaded default configuration")
     return log
 
-
-<<<<<<< HEAD
+log = get_logger()
+
 def load_json(filename):
     json_obj = None
     try:
@@ -43,9 +43,6 @@
     except Exception:
         return None
     return json_obj
-=======
-log = get_logger()
->>>>>>> 322ccdae
 
 
 def key_generator(msg):
