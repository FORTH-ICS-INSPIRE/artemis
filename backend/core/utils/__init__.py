--- conflicted
+++ resolved
@@ -160,8 +160,6 @@
 log = get_logger()
 
 
-<<<<<<< HEAD
-=======
 class ModulesState:
     def __init__(self):
         self.backend_server = ServerProxy(BACKEND_SUPERVISOR_URI)
@@ -215,49 +213,6 @@
             log.exception("exception")
             return False
 
-
-@contextmanager
-def get_ro_cursor(conn):
-    with conn.cursor() as curr:
-        try:
-            yield curr
-        except Exception:
-            raise
-
-
-@contextmanager
-def get_wo_cursor(conn):
-    with conn.cursor() as curr:
-        try:
-            yield curr
-        except Exception:
-            conn.rollback()
-            raise
-        else:
-            conn.commit()
-
-
-def get_db_conn():
-    conn = None
-    time_sleep_connection_retry = 5
-    while not conn:
-        try:
-            conn = psycopg2.connect(
-                dbname=DB_NAME,
-                user=DB_USER,
-                host=DB_HOST,
-                port=DB_PORT,
-                password=DB_PASS,
-            )
-        except Exception:
-            log.exception("exception")
-            time.sleep(time_sleep_connection_retry)
-        finally:
-            log.debug("PostgreSQL DB created/connected..")
-    return conn
-
-
->>>>>>> 628dd71f
 def flatten(items, seqtypes=(list, tuple)):
     res = []
     if not isinstance(items, seqtypes):
