--- conflicted
+++ resolved
@@ -224,10 +224,6 @@
             log.exception("exception")
             return False
 
-<<<<<<< HEAD
-
-=======
->>>>>>> c4d68768
 def flatten(items, seqtypes=(list, tuple)):
     res = []
     if not isinstance(items, seqtypes):
