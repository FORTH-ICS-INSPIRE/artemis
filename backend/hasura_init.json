--- conflicted
+++ resolved
@@ -73,41 +73,7 @@
             }
           }
         ],
-<<<<<<< HEAD
-        "update_permissions": [
-          {
-            "role": "admin",
-            "comment": null,
-            "permission": {
-              "columns": [
-                "name",
-                "running"
-              ],
-              "filter": {
-                "$or": [
-                  {
-                    "name": {
-                      "$eq": "monitor"
-                    }
-                  },
-                  {
-                    "name": {
-                      "$eq": "detection"
-                    }
-                  },
-                  {
-                    "name": {
-                      "$eq": "mitigation"
-                    }
-                  }
-                ]
-              }
-            }
-          }
-        ],
-=======
-        "update_permissions": [],
->>>>>>> 3dfd68ac
+        "update_permissions": [],
         "delete_permissions": [],
         "event_triggers": []
       },
