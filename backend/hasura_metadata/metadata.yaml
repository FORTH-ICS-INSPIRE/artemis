--- conflicted
+++ resolved
@@ -50,25 +50,7 @@
       - name
       - running
       filter: {}
-<<<<<<< HEAD
-  update_permissions:
-  - role: admin
-    comment:
-    permission:
-      columns:
-      - name
-      - running
-      filter:
-        "$or":
-        - name:
-            "$eq": monitor
-        - name:
-            "$eq": detection
-        - name:
-            "$eq": mitigation
-=======
   update_permissions: []
->>>>>>> 3dfd68ac
   delete_permissions: []
   event_triggers: []
 - table: view_bgpupdates
