prefixes:
    8_prefix: &8_prefix
        - 10.0.0.0/8
    16_prefix: &16_prefix
        - 10.0.0.0/16
    24_prefix_1: &24_prefix_1
        - 10.0.1.0/24
    24_prefix_2: &24_prefix_2
        - 10.0.2.0/24
    24_prefix_3: &24_prefix_3
        - 10.0.3.0/24
<<<<<<< HEAD
    test_exc_op_23: &test_exc_op_23
        - 10.10.0.0/23^-
    test_inc_op_23: &test_inc_op_23
        - 10.11.0.0/23^+
    test_n_op_16: &test_n_op_16
        - 10.12.0.0/16^24
    test_n_m_op_16: &test_n_m_op_16
        - 10.13.0.0/16^20-24

=======
    24_prefix_4: &24_prefix_4
        - 10.0.4.0/24
>>>>>>> 23aab4a8
monitors:
    riperis: []
asns:
    8_origin: &8_origin
        1
    8_upstream: &8_upstream
        2
    24_2_origin: &24_2_origin
        242
    24_3_origin: &24_3_origin
        243
<<<<<<< HEAD
    op_test_origin: &op_test_origin
        444

=======
    24_4_origin: &24_4_origin
        244
>>>>>>> 23aab4a8
rules:
- prefixes:
  - *8_prefix
  origin_asns:
  - *8_origin
  neighbors:
  - *8_upstream
  mitigation:
      manual
- prefixes:
  - *16_prefix
  mitigation:
      manual
- prefixes:
  - *24_prefix_1
  origin_asns:
      '*'
  mitigation:
      manual
- prefixes:
  - *24_prefix_2
  origin_asns:
  - *24_2_origin
  mitigation:
      manual
- prefixes:
  - *24_prefix_3
  origin_asns:
  - *24_3_origin
  neighbors:
      '*'
  mitigation:
      manual
- prefixes:
<<<<<<< HEAD
  - *test_exc_op_23
  - *test_inc_op_23
  - *test_n_op_16
  - *test_n_m_op_16
  origin_asns:
  - *op_test_origin
  neighbors:
      '*'
=======
  - *24_prefix_4
  origin_asns:
  - *24_4_origin
>>>>>>> 23aab4a8
  mitigation:
      manual<|MERGE_RESOLUTION|>--- conflicted
+++ resolved
@@ -9,7 +9,8 @@
         - 10.0.2.0/24
     24_prefix_3: &24_prefix_3
         - 10.0.3.0/24
-<<<<<<< HEAD
+    24_prefix_4: &24_prefix_4
+        - 10.0.4.0/24
     test_exc_op_23: &test_exc_op_23
         - 10.10.0.0/23^-
     test_inc_op_23: &test_inc_op_23
@@ -18,11 +19,6 @@
         - 10.12.0.0/16^24
     test_n_m_op_16: &test_n_m_op_16
         - 10.13.0.0/16^20-24
-
-=======
-    24_prefix_4: &24_prefix_4
-        - 10.0.4.0/24
->>>>>>> 23aab4a8
 monitors:
     riperis: []
 asns:
@@ -34,14 +30,10 @@
         242
     24_3_origin: &24_3_origin
         243
-<<<<<<< HEAD
+    24_4_origin: &24_4_origin
+        244
     op_test_origin: &op_test_origin
         444
-
-=======
-    24_4_origin: &24_4_origin
-        244
->>>>>>> 23aab4a8
 rules:
 - prefixes:
   - *8_prefix
@@ -76,7 +68,12 @@
   mitigation:
       manual
 - prefixes:
-<<<<<<< HEAD
+  - *24_prefix_4
+  origin_asns:
+  - *24_4_origin
+  mitigation:
+      manual
+- prefixes:
   - *test_exc_op_23
   - *test_inc_op_23
   - *test_n_op_16
@@ -85,10 +82,5 @@
   - *op_test_origin
   neighbors:
       '*'
-=======
-  - *24_prefix_4
-  origin_asns:
-  - *24_4_origin
->>>>>>> 23aab4a8
   mitigation:
       manual