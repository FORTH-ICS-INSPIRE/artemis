--- conflicted
+++ resolved
@@ -9,8 +9,6 @@
         - 10.0.2.0/24
     24_prefix_3: &24_prefix_3
         - 10.0.3.0/24
-<<<<<<< HEAD
-=======
     24_prefix_4: &24_prefix_4
         - 10.0.4.0/24
     test_exc_op_23: &test_exc_op_23
@@ -21,9 +19,6 @@
         - 10.12.0.0/16^24
     test_n_m_op_16: &test_n_m_op_16
         - 10.13.0.0/16^20-24
-monitors:
-    riperis: []
->>>>>>> b7fa8a0d
 asns:
     8_origin: &8_origin
         1
