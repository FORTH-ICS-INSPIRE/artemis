from kombu import Connection, Queue, Exchange, uuid
from kombu.utils.compat import nested
import os
import time
import json
import psycopg2
import socket
import redis
import hashlib
import pickle
from xmlrpc.client import ServerProxy


class Tester():
    def __init__(self):
        self.time_now = int(time.time())
        self.initRedis()
        self.initSupervisor()

    def getDbConnection(self):
        '''
        Return a connection for the postgres database.
        '''
        db_conn = None
        while not db_conn:
            try:
                _db_name = os.getenv('DATABASE_NAME', 'artemis_db')
                _user = os.getenv('DATABASE_USER', 'artemis_user')
                _host = os.getenv('DATABASE_HOST', 'postgres')
                _password = os.getenv('DATABASE_PASSWORD', 'Art3m1s')

                db_conn = psycopg2.connect(
                    dbname=_db_name,
                    user=_user,
                    host=_host,
                    password=_password)
            except BaseException:
                time.sleep(1)
        return db_conn

    def initRedis(self):
        redis_ = redis.Redis(
            host=os.getenv('BACKEND_HOST', 'backend'), port=6379)
        self.redis = redis_

    def initSupervisor(self):
        SUPERVISOR_HOST = os.getenv('SUPERVISOR_HOST', 'backend')
        SUPERVISOR_PORT = os.getenv('SUPERVISOR_PORT', 9001)
        self.supervisor = ServerProxy('http://{}:{}/RPC2'.format(
            SUPERVISOR_HOST, SUPERVISOR_PORT))

    def clear(self):
        db_con = self.getDbConnection()
        db_cur = db_con.cursor()
        query = 'delete from bgp_updates; delete from hijacks;'
        db_cur.execute(query)
        db_con.commit()
        db_cur.close()
        db_con.close()

        self.redis.flushall()

        self.curr_idx = 0
        self.send_cnt = 0
        self.expected_messages = 0

    @staticmethod
    def redis_key(prefix, hijack_as, _type):
        assert isinstance(prefix, str)
        assert isinstance(hijack_as, int)
        assert isinstance(_type, str)
        return hashlib.shake_128(pickle.dumps([prefix, hijack_as,
                                               _type])).hexdigest(16)

    @staticmethod
    def waitExchange(exchange, channel):
        '''
        Wait passively until the exchange is declared.
        '''
        while True:
            try:
                exchange.declare(passive=True, channel=channel)
                break
            except Exception:
                time.sleep(1)

    def waitProcess(self, mod, target):
        state = self.supervisor.supervisor.getProcessInfo(mod)['state']
        while state != target:
            time.sleep(0.5)
            state = self.supervisor.supervisor.getProcessInfo(mod)['state']

    def validate_message(self, body, message):
        '''
        Callback method for message validation from the queues.
        '''
        print(
            '\033[92mTest \"{}\" - Receiving Batch #{} - Type {} - Remaining {}'
            .format(self.curr_test, self.curr_idx,
                    message.delivery_info['routing_key'],
                    self.expected_messages - 1))
        if isinstance(body, dict):
            event = body
        else:
            event = json.loads(body)
        # logging.debug(event)

        # distinguish between type of messages
        if message.delivery_info['routing_key'] == 'update-update':
            expected = self.messages[
                self.curr_idx]['detection_update_response']
            assert self.redis.exists(
                event['key']), 'Monitor key not found in Redis'
        elif message.delivery_info['routing_key'] == 'update':
            expected = self.messages[
                self.curr_idx]['detection_hijack_response']
            redis_hijack_key = Tester.redis_key(
                event['prefix'], event['hijack_as'], event['type'])
            assert self.redis.exists(
                redis_hijack_key), 'Hijack key not found in Redis'
        elif message.delivery_info['routing_key'] == 'hijack-update':
            expected = self.messages[self.curr_idx]['database_hijack_response']
            if event['active']:
                assert self.redis.sismember(
                    'persistent-keys',
                    event['key']), 'Persistent key not found in Redis'
            else:
                assert not self.redis.sismember(
                    'persistent-keys', event['key']
                ), 'Persistent key found in Redis but should have been removed.'

        # compare expected message with received one. exit on
        # mismatch.
        for key in set(event.keys()).intersection(expected.keys()):
            if 'time' in key:
                expected[key] += self.time_now
            assert (
                event[key] == expected[key]
                or (isinstance(event[key], (list, set))
                    and set(event[key]) == set(expected[key]))
            ), ('Test \"{}\" - Batch #{} - Type {}: Unexpected value for key \"{}\". Received: {}, Expected: {}'
                .format(self.curr_test, self.curr_idx,
                        message.delivery_info['routing_key'], key, event[key],
                        expected[key]))

        self.expected_messages -= 1
        if self.expected_messages <= 0:
            self.curr_idx += 1
        message.ack()

    def send_next_message(self, conn):
        '''
        Publish next custom BGP update on the bgp-updates exchange.
        '''
        with conn.Producer() as producer:
            self.expected_messages = len(self.messages[self.curr_idx]) - 1
            print('Publishing #{}'.format(self.curr_idx))
            # logging.debug(messages[curr_idx]['send'])

            # offset to account for "real-time" tests
            for key in self.messages[self.curr_idx]['send']:
                if 'time' in key:
                    self.messages[self.curr_idx]['send'][key] += self.time_now

            producer.publish(
                self.messages[self.curr_idx]['send'],
                exchange=self.update_exchange,
                routing_key='update',
                serializer='json')

    @staticmethod
    def config_request_rpc(conn):
        """
        Initial RPC of this service to request the configuration.
        The RPC is blocked until the configuration service replies back.
        """
        correlation_id = uuid()
        callback_queue = Queue(
            uuid(),
            channel=conn.default_channel,
            durable=False,
            auto_delete=True,
            max_priority=4,
            consumer_arguments={'x-priority': 4})

        with conn.Producer() as producer:
            producer.publish(
                '',
                exchange='',
                routing_key='config-request-queue',
                reply_to=callback_queue.name,
                correlation_id=correlation_id,
                retry=True,
                declare=[
                    Queue(
                        'config-request-queue',
                        durable=False,
                        max_priority=4,
                        consumer_arguments={'x-priority': 4}), callback_queue
                ],
                priority=4)

        while True:
            if callback_queue.get():
                break
            time.sleep(0.1)
        print('Config RPC finished')

    def test(self):
        '''
        Loads a test file that includes crafted bgp updates as input and expected messages as output.
        '''

        RABBITMQ_URI = os.getenv('RABBITMQ_URI')

        # exchanges
        self.update_exchange = Exchange(
            'bgp-update', type='direct', durable=False, delivery_mode=1)

        self.hijack_exchange = Exchange(
            'hijack-update', type='direct', durable=False, delivery_mode=1)

        self.pg_amq_bridge = Exchange(
            'amq.direct', type='direct', durable=True, delivery_mode=1)

        # queues
        self.update_queue = Queue(
            'detection-testing',
            exchange=self.pg_amq_bridge,
            routing_key='update-update',
            durable=False,
            auto_delete=True,
            max_priority=1,
            consumer_arguments={'x-priority': 1})

        self.hijack_queue = Queue(
            'hijack-testing',
            exchange=self.hijack_exchange,
            routing_key='update',
            durable=False,
            auto_delete=True,
            max_priority=1,
            consumer_arguments={'x-priority': 1})

        self.hijack_db_queue = Queue(
            'hijack-db-testing',
            exchange=self.pg_amq_bridge,
            routing_key='hijack-update',
            durable=False,
            auto_delete=True,
            max_priority=1,
            consumer_arguments={'x-priority': 1})

<<<<<<< HEAD
        with Connection(RABBITMQ_HOST) as connection:
=======
        messages = {}
        # load test
        with open('messages.json', 'r') as f:
            messages = json.load(f)

        send_len = len(messages)

        def redis_key(prefix, hijack_as, _type):
            assert isinstance(prefix, str)
            assert isinstance(hijack_as, int)
            assert isinstance(_type, str)
            return hashlib.shake_128(pickle.dumps(
                [prefix, hijack_as, _type])).hexdigest(16)

        def validate_message(body, message):
            '''
            Callback method for message validation from the queues.
            '''
            print('\t- Receiving Batch #{} - Type {} - Remaining {}'.format(self.curr_idx,
                                                                            message.delivery_info['routing_key'], self.expected_messages - 1))
            if isinstance(body, dict):
                event = body
            else:
                event = json.loads(body)
            # logging.debug(event)

            # distinguish between type of messages
            if message.delivery_info['routing_key'] == 'update-update':
                expected = messages[self.curr_idx]['detection_update_response']
                assert self.redis.exists(
                    event['key']), 'Monitor key not found in Redis'
            elif message.delivery_info['routing_key'] == 'update':
                expected = messages[self.curr_idx]['detection_hijack_response']
                redis_hijack_key = redis_key(
                    event['prefix'],
                    event['hijack_as'],
                    event['type'])
                assert self.redis.exists(
                    redis_hijack_key), 'Hijack key not found in Redis'
            elif message.delivery_info['routing_key'] == 'hijack-update':
                expected = messages[self.curr_idx]['database_hijack_response']
                if event['active']:
                    assert self.redis.sismember(
                        'persistent-keys', event['key']), 'Persistent key not found in Redis'
                else:
                    assert not self.redis.sismember(
                        'persistent-keys', event['key']), 'Persistent key found in Redis but should have been removed.'

            # compare expected message with received one. exit on mismatch.
            for key in set(event.keys()).intersection(expected.keys()):
                # offset to account for "real-time" tests
                if "time" in key:
                    expected[key] += self.time_now
                assert (event[key] == expected[key] or (isinstance(
                        event[key], (list, set)) and set(event[key]) == set(expected[key]))), (
                    'Batch #{} - Type {}: Unexpected value for key \"{}\". Received: {}, Expected: {}'.format(
                        self.curr_idx,
                        message.delivery_info['routing_key'],
                        key,
                        event[key],
                        expected[key]))

            self.expected_messages -= 1
            if self.expected_messages <= 0:
                self.curr_idx += 1
            message.ack()

        def send_next_message(conn):
            '''
            Publish next custom BGP update on the bgp-updates exchange.
            '''
            with conn.Producer() as producer:
                self.expected_messages = len(messages[self.curr_idx]) - 1
                print('Publishing #{}'.format(self.curr_idx))
                # logging.debug(messages[curr_idx]['send'])

                # offset to account for "real-time" tests
                for key in messages[self.curr_idx]['send']:
                    if "time" in key:
                        messages[self.curr_idx]['send'][key] += self.time_now

                producer.publish(
                    messages[self.curr_idx]['send'],
                    exchange=update_exchange,
                    routing_key='update',
                    serializer='json'
                )

        def waitExchange(exchange, channel):
            '''
            Wait passively until the exchange is declared.
            '''
            while True:
                try:
                    exchange.declare(passive=True, channel=channel)
                    break
                except Exception:
                    time.sleep(1)

        with Connection(RABBITMQ_URI) as connection:
>>>>>>> 8dfac88a
            print('Waiting for pg_amq exchange..')
            Tester.waitExchange(self.pg_amq_bridge, connection.default_channel)
            print('Waiting for hijack exchange..')
            Tester.waitExchange(self.hijack_exchange,
                                connection.default_channel)
            print('Waiting for update exchange..')
            Tester.waitExchange(self.update_exchange,
                                connection.default_channel)

            # query database for the states of the processes
            db_con = self.getDbConnection()
            db_cur = db_con.cursor()
            query = 'SELECT COUNT(*) FROM process_states WHERE running=True'
            res = (0, )
            # wait until all 6 modules are running
            while res[0] < 6:
                print('executing query')
                db_cur.execute(query)
                res = db_cur.fetchall()[0]
                db_con.commit()
                time.sleep(1)
            db_cur.close()
            db_con.close()

            Tester.config_request_rpc(connection)

            for testfile in os.listdir('testfiles/'):
                self.clear()

                self.curr_test = testfile
                self.messages = {}
                # load test
                with open('testfiles/{}'.format(testfile), 'r') as f:
                    self.messages = json.load(f)

                send_len = len(self.messages)

                with nested(
                        connection.Consumer(
                            self.hijack_queue,
                            callbacks=[self.validate_message],
                            accept=['pickle']),
                        connection.Consumer(
                            self.update_queue,
                            callbacks=[self.validate_message],
                        ),
                        connection.Consumer(
                            self.hijack_db_queue,
                            callbacks=[self.validate_message])):
                    send_cnt = 0
                    # send and validate all messages in the messages.json file
                    while send_cnt < send_len:
                        self.curr_idx = send_cnt
                        self.send_next_message(connection)
                        send_cnt += 1
                        # sleep until we receive all expected messages
                        while self.curr_idx != send_cnt:
                            time.sleep(0.1)
                            try:
                                connection.drain_events(timeout=100)
                            except socket.timeout:
                                # avoid infinite loop by timeout
                                assert False, 'Consumer timeout'

            connection.close()

        with open('configs/config.yaml', 'r+') as f1, open('configs/config2.yaml') as f2:
            new_data = f2.read()
            old_data = f1.read()

            f1.seek(0)
            f1.write(new_data)
            f1.truncate()

            time.sleep(5)
            self.supervisor.supervisor.stopAllProcesses()

            self.waitProcess('listener', 0)  # 0 STOPPED
            self.waitProcess('clock', 0)  # 0 STOPPED
            self.waitProcess('detection', 0)  # 0 STOPPED
            self.waitProcess('mitigation', 0)  # 0 STOPPED
            self.waitProcess('configuration', 0)  # 0 STOPPED
            self.waitProcess('database', 0)  # 0 STOPPED
            self.waitProcess('observer', 0)  # 0 STOPPED
            self.waitProcess('monitor', 0)  # 0 STOPPED

            f1.seek(0)
            f1.write(old_data)
            f1.truncate()

        self.supervisor.supervisor.startProcess('coveralls')

        self.waitProcess('coveralls', 20)  # 20 RUNNING
        self.waitProcess('coveralls', 100)  # 0 EXITED


if __name__ == "__main__":
    obj = Tester()
    obj.test()<|MERGE_RESOLUTION|>--- conflicted
+++ resolved
@@ -1,58 +1,60 @@
-from kombu import Connection, Queue, Exchange, uuid
+import hashlib
+import json
+import os
+import pickle
+import socket
+import time
+from xmlrpc.client import ServerProxy
+
+import psycopg2
+import redis
+from kombu import Connection
+from kombu import Exchange
+from kombu import Queue
+from kombu import uuid
 from kombu.utils.compat import nested
-import os
-import time
-import json
-import psycopg2
-import socket
-import redis
-import hashlib
-import pickle
-from xmlrpc.client import ServerProxy
-
-
-class Tester():
+
+
+class Tester:
     def __init__(self):
         self.time_now = int(time.time())
         self.initRedis()
         self.initSupervisor()
 
     def getDbConnection(self):
-        '''
+        """
         Return a connection for the postgres database.
-        '''
+        """
         db_conn = None
         while not db_conn:
             try:
-                _db_name = os.getenv('DATABASE_NAME', 'artemis_db')
-                _user = os.getenv('DATABASE_USER', 'artemis_user')
-                _host = os.getenv('DATABASE_HOST', 'postgres')
-                _password = os.getenv('DATABASE_PASSWORD', 'Art3m1s')
+                _db_name = os.getenv("DATABASE_NAME", "artemis_db")
+                _user = os.getenv("DATABASE_USER", "artemis_user")
+                _host = os.getenv("DATABASE_HOST", "postgres")
+                _password = os.getenv("DATABASE_PASSWORD", "Art3m1s")
 
                 db_conn = psycopg2.connect(
-                    dbname=_db_name,
-                    user=_user,
-                    host=_host,
-                    password=_password)
+                    dbname=_db_name, user=_user, host=_host, password=_password
+                )
             except BaseException:
                 time.sleep(1)
         return db_conn
 
     def initRedis(self):
-        redis_ = redis.Redis(
-            host=os.getenv('BACKEND_HOST', 'backend'), port=6379)
+        redis_ = redis.Redis(host=os.getenv("BACKEND_HOST", "backend"), port=6379)
         self.redis = redis_
 
     def initSupervisor(self):
-        SUPERVISOR_HOST = os.getenv('SUPERVISOR_HOST', 'backend')
-        SUPERVISOR_PORT = os.getenv('SUPERVISOR_PORT', 9001)
-        self.supervisor = ServerProxy('http://{}:{}/RPC2'.format(
-            SUPERVISOR_HOST, SUPERVISOR_PORT))
+        SUPERVISOR_HOST = os.getenv("SUPERVISOR_HOST", "backend")
+        SUPERVISOR_PORT = os.getenv("SUPERVISOR_PORT", 9001)
+        self.supervisor = ServerProxy(
+            "http://{}:{}/RPC2".format(SUPERVISOR_HOST, SUPERVISOR_PORT)
+        )
 
     def clear(self):
         db_con = self.getDbConnection()
         db_cur = db_con.cursor()
-        query = 'delete from bgp_updates; delete from hijacks;'
+        query = "delete from bgp_updates; delete from hijacks;"
         db_cur.execute(query)
         db_con.commit()
         db_cur.close()
@@ -69,14 +71,13 @@
         assert isinstance(prefix, str)
         assert isinstance(hijack_as, int)
         assert isinstance(_type, str)
-        return hashlib.shake_128(pickle.dumps([prefix, hijack_as,
-                                               _type])).hexdigest(16)
+        return hashlib.shake_128(pickle.dumps([prefix, hijack_as, _type])).hexdigest(16)
 
     @staticmethod
     def waitExchange(exchange, channel):
-        '''
+        """
         Wait passively until the exchange is declared.
-        '''
+        """
         while True:
             try:
                 exchange.declare(passive=True, channel=channel)
@@ -85,20 +86,23 @@
                 time.sleep(1)
 
     def waitProcess(self, mod, target):
-        state = self.supervisor.supervisor.getProcessInfo(mod)['state']
+        state = self.supervisor.supervisor.getProcessInfo(mod)["state"]
         while state != target:
             time.sleep(0.5)
-            state = self.supervisor.supervisor.getProcessInfo(mod)['state']
+            state = self.supervisor.supervisor.getProcessInfo(mod)["state"]
 
     def validate_message(self, body, message):
-        '''
+        """
         Callback method for message validation from the queues.
-        '''
+        """
         print(
-            '\033[92mTest \"{}\" - Receiving Batch #{} - Type {} - Remaining {}'
-            .format(self.curr_test, self.curr_idx,
-                    message.delivery_info['routing_key'],
-                    self.expected_messages - 1))
+            '\033[92mTest "{}" - Receiving Batch #{} - Type {} - Remaining {}'.format(
+                self.curr_test,
+                self.curr_idx,
+                message.delivery_info["routing_key"],
+                self.expected_messages - 1,
+            )
+        )
         if isinstance(body, dict):
             event = body
         else:
@@ -106,42 +110,42 @@
         # logging.debug(event)
 
         # distinguish between type of messages
-        if message.delivery_info['routing_key'] == 'update-update':
-            expected = self.messages[
-                self.curr_idx]['detection_update_response']
-            assert self.redis.exists(
-                event['key']), 'Monitor key not found in Redis'
-        elif message.delivery_info['routing_key'] == 'update':
-            expected = self.messages[
-                self.curr_idx]['detection_hijack_response']
+        if message.delivery_info["routing_key"] == "update-update":
+            expected = self.messages[self.curr_idx]["detection_update_response"]
+            assert self.redis.exists(event["key"]), "Monitor key not found in Redis"
+        elif message.delivery_info["routing_key"] == "update":
+            expected = self.messages[self.curr_idx]["detection_hijack_response"]
             redis_hijack_key = Tester.redis_key(
-                event['prefix'], event['hijack_as'], event['type'])
-            assert self.redis.exists(
-                redis_hijack_key), 'Hijack key not found in Redis'
-        elif message.delivery_info['routing_key'] == 'hijack-update':
-            expected = self.messages[self.curr_idx]['database_hijack_response']
-            if event['active']:
+                event["prefix"], event["hijack_as"], event["type"]
+            )
+            assert self.redis.exists(redis_hijack_key), "Hijack key not found in Redis"
+        elif message.delivery_info["routing_key"] == "hijack-update":
+            expected = self.messages[self.curr_idx]["database_hijack_response"]
+            if event["active"]:
                 assert self.redis.sismember(
-                    'persistent-keys',
-                    event['key']), 'Persistent key not found in Redis'
+                    "persistent-keys", event["key"]
+                ), "Persistent key not found in Redis"
             else:
                 assert not self.redis.sismember(
-                    'persistent-keys', event['key']
-                ), 'Persistent key found in Redis but should have been removed.'
+                    "persistent-keys", event["key"]
+                ), "Persistent key found in Redis but should have been removed."
 
         # compare expected message with received one. exit on
         # mismatch.
         for key in set(event.keys()).intersection(expected.keys()):
-            if 'time' in key:
+            if "time" in key:
                 expected[key] += self.time_now
-            assert (
-                event[key] == expected[key]
-                or (isinstance(event[key], (list, set))
-                    and set(event[key]) == set(expected[key]))
-            ), ('Test \"{}\" - Batch #{} - Type {}: Unexpected value for key \"{}\". Received: {}, Expected: {}'
-                .format(self.curr_test, self.curr_idx,
-                        message.delivery_info['routing_key'], key, event[key],
-                        expected[key]))
+            assert event[key] == expected[key] or (
+                isinstance(event[key], (list, set))
+                and set(event[key]) == set(expected[key])
+            ), 'Test "{}" - Batch #{} - Type {}: Unexpected value for key "{}". Received: {}, Expected: {}'.format(
+                self.curr_test,
+                self.curr_idx,
+                message.delivery_info["routing_key"],
+                key,
+                event[key],
+                expected[key],
+            )
 
         self.expected_messages -= 1
         if self.expected_messages <= 0:
@@ -149,24 +153,25 @@
         message.ack()
 
     def send_next_message(self, conn):
-        '''
+        """
         Publish next custom BGP update on the bgp-updates exchange.
-        '''
+        """
         with conn.Producer() as producer:
             self.expected_messages = len(self.messages[self.curr_idx]) - 1
-            print('Publishing #{}'.format(self.curr_idx))
+            print("Publishing #{}".format(self.curr_idx))
             # logging.debug(messages[curr_idx]['send'])
 
             # offset to account for "real-time" tests
-            for key in self.messages[self.curr_idx]['send']:
-                if 'time' in key:
-                    self.messages[self.curr_idx]['send'][key] += self.time_now
+            for key in self.messages[self.curr_idx]["send"]:
+                if "time" in key:
+                    self.messages[self.curr_idx]["send"][key] += self.time_now
 
             producer.publish(
-                self.messages[self.curr_idx]['send'],
+                self.messages[self.curr_idx]["send"],
                 exchange=self.update_exchange,
-                routing_key='update',
-                serializer='json')
+                routing_key="update",
+                serializer="json",
+            )
 
     @staticmethod
     def config_request_rpc(conn):
@@ -181,197 +186,102 @@
             durable=False,
             auto_delete=True,
             max_priority=4,
-            consumer_arguments={'x-priority': 4})
+            consumer_arguments={"x-priority": 4},
+        )
 
         with conn.Producer() as producer:
             producer.publish(
-                '',
-                exchange='',
-                routing_key='config-request-queue',
+                "",
+                exchange="",
+                routing_key="config-request-queue",
                 reply_to=callback_queue.name,
                 correlation_id=correlation_id,
                 retry=True,
                 declare=[
                     Queue(
-                        'config-request-queue',
+                        "config-request-queue",
                         durable=False,
                         max_priority=4,
-                        consumer_arguments={'x-priority': 4}), callback_queue
+                        consumer_arguments={"x-priority": 4},
+                    ),
+                    callback_queue,
                 ],
-                priority=4)
+                priority=4,
+            )
 
         while True:
             if callback_queue.get():
                 break
             time.sleep(0.1)
-        print('Config RPC finished')
+        print("Config RPC finished")
 
     def test(self):
-        '''
+        """
         Loads a test file that includes crafted bgp updates as input and expected messages as output.
-        '''
-
-        RABBITMQ_URI = os.getenv('RABBITMQ_URI')
+        """
+
+        RABBITMQ_URI = os.getenv("RABBITMQ_URI")
 
         # exchanges
         self.update_exchange = Exchange(
-            'bgp-update', type='direct', durable=False, delivery_mode=1)
+            "bgp-update", type="direct", durable=False, delivery_mode=1
+        )
 
         self.hijack_exchange = Exchange(
-            'hijack-update', type='direct', durable=False, delivery_mode=1)
+            "hijack-update", type="direct", durable=False, delivery_mode=1
+        )
 
         self.pg_amq_bridge = Exchange(
-            'amq.direct', type='direct', durable=True, delivery_mode=1)
+            "amq.direct", type="direct", durable=True, delivery_mode=1
+        )
 
         # queues
         self.update_queue = Queue(
-            'detection-testing',
+            "detection-testing",
             exchange=self.pg_amq_bridge,
-            routing_key='update-update',
+            routing_key="update-update",
             durable=False,
             auto_delete=True,
             max_priority=1,
-            consumer_arguments={'x-priority': 1})
+            consumer_arguments={"x-priority": 1},
+        )
 
         self.hijack_queue = Queue(
-            'hijack-testing',
+            "hijack-testing",
             exchange=self.hijack_exchange,
-            routing_key='update',
+            routing_key="update",
             durable=False,
             auto_delete=True,
             max_priority=1,
-            consumer_arguments={'x-priority': 1})
+            consumer_arguments={"x-priority": 1},
+        )
 
         self.hijack_db_queue = Queue(
-            'hijack-db-testing',
+            "hijack-db-testing",
             exchange=self.pg_amq_bridge,
-            routing_key='hijack-update',
+            routing_key="hijack-update",
             durable=False,
             auto_delete=True,
             max_priority=1,
-            consumer_arguments={'x-priority': 1})
-
-<<<<<<< HEAD
-        with Connection(RABBITMQ_HOST) as connection:
-=======
-        messages = {}
-        # load test
-        with open('messages.json', 'r') as f:
-            messages = json.load(f)
-
-        send_len = len(messages)
-
-        def redis_key(prefix, hijack_as, _type):
-            assert isinstance(prefix, str)
-            assert isinstance(hijack_as, int)
-            assert isinstance(_type, str)
-            return hashlib.shake_128(pickle.dumps(
-                [prefix, hijack_as, _type])).hexdigest(16)
-
-        def validate_message(body, message):
-            '''
-            Callback method for message validation from the queues.
-            '''
-            print('\t- Receiving Batch #{} - Type {} - Remaining {}'.format(self.curr_idx,
-                                                                            message.delivery_info['routing_key'], self.expected_messages - 1))
-            if isinstance(body, dict):
-                event = body
-            else:
-                event = json.loads(body)
-            # logging.debug(event)
-
-            # distinguish between type of messages
-            if message.delivery_info['routing_key'] == 'update-update':
-                expected = messages[self.curr_idx]['detection_update_response']
-                assert self.redis.exists(
-                    event['key']), 'Monitor key not found in Redis'
-            elif message.delivery_info['routing_key'] == 'update':
-                expected = messages[self.curr_idx]['detection_hijack_response']
-                redis_hijack_key = redis_key(
-                    event['prefix'],
-                    event['hijack_as'],
-                    event['type'])
-                assert self.redis.exists(
-                    redis_hijack_key), 'Hijack key not found in Redis'
-            elif message.delivery_info['routing_key'] == 'hijack-update':
-                expected = messages[self.curr_idx]['database_hijack_response']
-                if event['active']:
-                    assert self.redis.sismember(
-                        'persistent-keys', event['key']), 'Persistent key not found in Redis'
-                else:
-                    assert not self.redis.sismember(
-                        'persistent-keys', event['key']), 'Persistent key found in Redis but should have been removed.'
-
-            # compare expected message with received one. exit on mismatch.
-            for key in set(event.keys()).intersection(expected.keys()):
-                # offset to account for "real-time" tests
-                if "time" in key:
-                    expected[key] += self.time_now
-                assert (event[key] == expected[key] or (isinstance(
-                        event[key], (list, set)) and set(event[key]) == set(expected[key]))), (
-                    'Batch #{} - Type {}: Unexpected value for key \"{}\". Received: {}, Expected: {}'.format(
-                        self.curr_idx,
-                        message.delivery_info['routing_key'],
-                        key,
-                        event[key],
-                        expected[key]))
-
-            self.expected_messages -= 1
-            if self.expected_messages <= 0:
-                self.curr_idx += 1
-            message.ack()
-
-        def send_next_message(conn):
-            '''
-            Publish next custom BGP update on the bgp-updates exchange.
-            '''
-            with conn.Producer() as producer:
-                self.expected_messages = len(messages[self.curr_idx]) - 1
-                print('Publishing #{}'.format(self.curr_idx))
-                # logging.debug(messages[curr_idx]['send'])
-
-                # offset to account for "real-time" tests
-                for key in messages[self.curr_idx]['send']:
-                    if "time" in key:
-                        messages[self.curr_idx]['send'][key] += self.time_now
-
-                producer.publish(
-                    messages[self.curr_idx]['send'],
-                    exchange=update_exchange,
-                    routing_key='update',
-                    serializer='json'
-                )
-
-        def waitExchange(exchange, channel):
-            '''
-            Wait passively until the exchange is declared.
-            '''
-            while True:
-                try:
-                    exchange.declare(passive=True, channel=channel)
-                    break
-                except Exception:
-                    time.sleep(1)
+            consumer_arguments={"x-priority": 1},
+        )
 
         with Connection(RABBITMQ_URI) as connection:
->>>>>>> 8dfac88a
-            print('Waiting for pg_amq exchange..')
+            print("Waiting for pg_amq exchange..")
             Tester.waitExchange(self.pg_amq_bridge, connection.default_channel)
-            print('Waiting for hijack exchange..')
-            Tester.waitExchange(self.hijack_exchange,
-                                connection.default_channel)
-            print('Waiting for update exchange..')
-            Tester.waitExchange(self.update_exchange,
-                                connection.default_channel)
+            print("Waiting for hijack exchange..")
+            Tester.waitExchange(self.hijack_exchange, connection.default_channel)
+            print("Waiting for update exchange..")
+            Tester.waitExchange(self.update_exchange, connection.default_channel)
 
             # query database for the states of the processes
             db_con = self.getDbConnection()
             db_cur = db_con.cursor()
-            query = 'SELECT COUNT(*) FROM process_states WHERE running=True'
-            res = (0, )
+            query = "SELECT COUNT(*) FROM process_states WHERE running=True"
+            res = (0,)
             # wait until all 6 modules are running
             while res[0] < 6:
-                print('executing query')
+                print("executing query")
                 db_cur.execute(query)
                 res = db_cur.fetchall()[0]
                 db_con.commit()
@@ -381,29 +291,30 @@
 
             Tester.config_request_rpc(connection)
 
-            for testfile in os.listdir('testfiles/'):
+            for testfile in os.listdir("testfiles/"):
                 self.clear()
 
                 self.curr_test = testfile
                 self.messages = {}
                 # load test
-                with open('testfiles/{}'.format(testfile), 'r') as f:
+                with open("testfiles/{}".format(testfile), "r") as f:
                     self.messages = json.load(f)
 
                 send_len = len(self.messages)
 
                 with nested(
-                        connection.Consumer(
-                            self.hijack_queue,
-                            callbacks=[self.validate_message],
-                            accept=['pickle']),
-                        connection.Consumer(
-                            self.update_queue,
-                            callbacks=[self.validate_message],
-                        ),
-                        connection.Consumer(
-                            self.hijack_db_queue,
-                            callbacks=[self.validate_message])):
+                    connection.Consumer(
+                        self.hijack_queue,
+                        callbacks=[self.validate_message],
+                        accept=["pickle"],
+                    ),
+                    connection.Consumer(
+                        self.update_queue, callbacks=[self.validate_message]
+                    ),
+                    connection.Consumer(
+                        self.hijack_db_queue, callbacks=[self.validate_message]
+                    ),
+                ):
                     send_cnt = 0
                     # send and validate all messages in the messages.json file
                     while send_cnt < send_len:
@@ -417,11 +328,13 @@
                                 connection.drain_events(timeout=100)
                             except socket.timeout:
                                 # avoid infinite loop by timeout
-                                assert False, 'Consumer timeout'
+                                assert False, "Consumer timeout"
 
             connection.close()
 
-        with open('configs/config.yaml', 'r+') as f1, open('configs/config2.yaml') as f2:
+        with open("configs/config.yaml", "r+") as f1, open(
+            "configs/config2.yaml"
+        ) as f2:
             new_data = f2.read()
             old_data = f1.read()
 
@@ -432,23 +345,23 @@
             time.sleep(5)
             self.supervisor.supervisor.stopAllProcesses()
 
-            self.waitProcess('listener', 0)  # 0 STOPPED
-            self.waitProcess('clock', 0)  # 0 STOPPED
-            self.waitProcess('detection', 0)  # 0 STOPPED
-            self.waitProcess('mitigation', 0)  # 0 STOPPED
-            self.waitProcess('configuration', 0)  # 0 STOPPED
-            self.waitProcess('database', 0)  # 0 STOPPED
-            self.waitProcess('observer', 0)  # 0 STOPPED
-            self.waitProcess('monitor', 0)  # 0 STOPPED
+            self.waitProcess("listener", 0)  # 0 STOPPED
+            self.waitProcess("clock", 0)  # 0 STOPPED
+            self.waitProcess("detection", 0)  # 0 STOPPED
+            self.waitProcess("mitigation", 0)  # 0 STOPPED
+            self.waitProcess("configuration", 0)  # 0 STOPPED
+            self.waitProcess("database", 0)  # 0 STOPPED
+            self.waitProcess("observer", 0)  # 0 STOPPED
+            self.waitProcess("monitor", 0)  # 0 STOPPED
 
             f1.seek(0)
             f1.write(old_data)
             f1.truncate()
 
-        self.supervisor.supervisor.startProcess('coveralls')
-
-        self.waitProcess('coveralls', 20)  # 20 RUNNING
-        self.waitProcess('coveralls', 100)  # 0 EXITED
+        self.supervisor.supervisor.startProcess("coveralls")
+
+        self.waitProcess("coveralls", 20)  # 20 RUNNING
+        self.waitProcess("coveralls", 100)  # 0 EXITED
 
 
 if __name__ == "__main__":
