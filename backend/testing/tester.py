--- conflicted
+++ resolved
@@ -14,14 +14,7 @@
 class Tester():
 
     def __init__(self):
-<<<<<<< HEAD
-=======
-        self.curr_idx = 0
-        self.send_cnt = 0
-        self.expected_messages = 0
         self.time_now = int(time.time())
-
->>>>>>> b7fa8a0d
         self.initRedis()
         self.initSupervisor()
 
@@ -130,97 +123,6 @@
             max_priority=1,
             consumer_arguments={'x-priority': 1})
 
-<<<<<<< HEAD
-=======
-        messages = {}
-        # load test
-        with open('messages.json', 'r') as f:
-            messages = json.load(f)
-
-        send_len = len(messages)
-
-        def redis_key(prefix, hijack_as, _type):
-            assert isinstance(prefix, str)
-            assert isinstance(hijack_as, int)
-            assert isinstance(_type, str)
-            return hashlib.shake_128(pickle.dumps(
-                [prefix, hijack_as, _type])).hexdigest(16)
-
-        def validate_message(body, message):
-            '''
-            Callback method for message validation from the queues.
-            '''
-            print('\t- Receiving Batch #{} - Type {} - Remaining {}'.format(self.curr_idx,
-                                                                            message.delivery_info['routing_key'], self.expected_messages - 1))
-            if isinstance(body, dict):
-                event = body
-            else:
-                event = json.loads(body)
-            # logging.debug(event)
-
-            # distinguish between type of messages
-            if message.delivery_info['routing_key'] == 'update-update':
-                expected = messages[self.curr_idx]['detection_update_response']
-                assert self.redis.exists(
-                    event['key']), 'Monitor key not found in Redis'
-            elif message.delivery_info['routing_key'] == 'update':
-                expected = messages[self.curr_idx]['detection_hijack_response']
-                redis_hijack_key = redis_key(
-                    event['prefix'],
-                    event['hijack_as'],
-                    event['type'])
-                assert self.redis.exists(
-                    redis_hijack_key), 'Hijack key not found in Redis'
-            elif message.delivery_info['routing_key'] == 'hijack-update':
-                expected = messages[self.curr_idx]['database_hijack_response']
-                if event['active']:
-                    assert self.redis.sismember(
-                        'persistent-keys', event['key']), 'Persistent key not found in Redis'
-                else:
-                    assert not self.redis.sismember(
-                        'persistent-keys', event['key']), 'Persistent key found in Redis but should have been removed.'
-
-            # compare expected message with received one. exit on mismatch.
-            for key in set(event.keys()).intersection(expected.keys()):
-                # offset to account for "real-time" tests
-                if "time" in key:
-                    expected[key] += self.time_now
-                assert (event[key] == expected[key] or (isinstance(
-                        event[key], (list, set)) and set(event[key]) == set(expected[key]))), (
-                    'Batch #{} - Type {}: Unexpected value for key \"{}\". Received: {}, Expected: {}'.format(
-                        self.curr_idx,
-                        message.delivery_info['routing_key'],
-                        key,
-                        event[key],
-                        expected[key]))
-
-            self.expected_messages -= 1
-            if self.expected_messages <= 0:
-                self.curr_idx += 1
-            message.ack()
-
-        def send_next_message(conn):
-            '''
-            Publish next custom BGP update on the bgp-updates exchange.
-            '''
-            with conn.Producer() as producer:
-                self.expected_messages = len(messages[self.curr_idx]) - 1
-                print('Publishing #{}'.format(self.curr_idx))
-                # logging.debug(messages[curr_idx]['send'])
-
-                # offset to account for "real-time" tests
-                for key in messages[self.curr_idx]['send']:
-                    if "time" in key:
-                        messages[self.curr_idx]['send'][key] += self.time_now
-
-                producer.publish(
-                    messages[self.curr_idx]['send'],
-                    exchange=update_exchange,
-                    routing_key='update',
-                    serializer='json'
-                )
-
->>>>>>> b7fa8a0d
         def waitExchange(exchange, channel):
             '''
             Wait passively until the exchange is declared.
@@ -310,9 +212,17 @@
                     # compare expected message with received one. exit on
                     # mismatch.
                     for key in set(event.keys()).intersection(expected.keys()):
+                        if 'time' in key:
+                            expected[key] += self.time_now
                         assert (event[key] == expected[key] or (isinstance(
                                 event[key], (list, set)) and set(event[key]) == set(expected[key]))), (
-                            'Test \"{}\" - Unexpected value for key \"{}\". Received: {}, Expected: {}'.format(self.curr_test, key, event[key], expected[key]))
+                                'Test \"{}\" - Batch #{} - Type {}: Unexpected value for key \"{}\". Received: {}, Expected: {}'.format(
+                                        self.curr_test,
+                                        self.curr_idx,
+                                        message.delivery_info['routing_key'],
+                                        key,
+                                        event[key],
+                                        expected[key]))
 
                     self.expected_messages -= 1
                     if self.expected_messages <= 0:
@@ -328,6 +238,11 @@
                             messages[self.curr_idx]) - 1
                         print('Publishing #{}'.format(self.curr_idx))
                         # logging.debug(messages[curr_idx]['send'])
+
+                        # offset to account for "real-time" tests
+                        for key in messages[self.curr_idx]['send']:
+                            if 'time' in key:
+                                messages[self.curr_idx]['send'][key] += self.time_now
 
                         producer.publish(
                             messages[self.curr_idx]['send'],
