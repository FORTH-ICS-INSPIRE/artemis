version: '3'
services:
    backend:
        build: ./backend/
        container_name: backend
        depends_on:
            - rabbitmq
            - postgres
        networks:
            - artemis
        expose:
            - ${SUPERVISOR_PORT}
        environment:
            RABBITMQ_HOST: ${RABBITMQ_HOST}
            POSTGRES_HOST: ${POSTGRES_HOST}
            DATABASE_NAME: ${DB_NAME}
            DATABASE_USER: ${DB_USER}
            DATABASE_HOST: ${POSTGRES_HOST}
            DATABASE_PASSWORD: ${DB_PASS}
            SUPERVISOR_HOST: ${SUPERVISOR_HOST}
            SUPERVISOR_PORT: ${SUPERVISOR_PORT}
            HASURA_GRAPHQL_ACCESS_KEY: ${HASURA_SECRET_KEY}
        volumes:
            - ./backend/configs/:/etc/artemis/
            - ./backend/:/root/
            - ./backend/supervisor.d/:/etc/supervisor/conf.d/
            # - ./backend/other/conf_parser.sh:/etc/cron.hourly/parser
    frontend:
        build: ./frontend/
        container_name: frontend
        depends_on:
            - rabbitmq
            - postgres
            - postgrest
            - backend
        networks:
            - artemis
        expose:
            - 8000
        environment:
            RABBITMQ_HOST: ${RABBITMQ_HOST}
            POSTGRES_HOST: ${POSTGRES_HOST}
            SYSTEM_VERSION: ${SYSTEM_VERSION}
            MACHINE_IP: ${MACHINE_IP}
            USER_ROOT_USERNAME: ${ADMIN_USER}
            USER_ROOT_PASSWORD: ${ADMIN_PASS}
            USER_ROOT_EMAIL: ${ADMIN_EMAIL}
            POSTGREST_FLASK_HOST: ${POSTGREST_HOST}:${POSTGREST_PORT}
            SUPERVISOR_HOST: ${SUPERVISOR_HOST}
            SUPERVISOR_PORT: ${SUPERVISOR_PORT}
            JWT_SECRET_KEY: ${JWT_SECRET_KEY}
            # SYSLOG_HOST: 'syslog:514'
        volumes:
            - ./frontend/:/root/
            - ./frontend/webapp/configs/:/etc/artemis/
            - ./frontend/db/:/etc/webapp/db/
    nginx:
        image: nginx:latest
        container_name: nginx
        restart: always
        depends_on:
            - frontend
            - postgrest
        networks:
            - artemis
        expose:
            - 80
            - 443
        ports:
            - "80:80"
            - "443:443"
<<<<<<< HEAD
        environment:
            ARTEMIS_FRONTEND_HOST: ${WEBAPP_HOST}
            POSTGREST_HOST: ${POSTGREST_HOST}
=======
            - "15672:15672"
            - "8080:8080"
>>>>>>> bb1936d6
        volumes:
            - ./frontend/webapp/configs/nginx.conf:/etc/nginx/nginx.conf
            - ./frontend/webapp/configs/certs/:/etc/nginx/certs/
    rabbitmq:
        image: rabbitmq:3.7.8-management-alpine
        container_name: rabbitmq
        restart: always
        networks:
            - artemis
        expose:
            - 5671
            - 5672
            - 15672
        ports:
            - "15672:15672"
        environment:
            RABBITMQ_DEFAULT_USER: ${RABBITMQ_DEFAULT_USER}
            RABBITMQ_DEFAULT_PASS: ${RABBITMQ_DEFAULT_PASS}
    postgres:
        image: timescale/timescaledb:latest-pg10
        container_name: postgres
        restart: always
        networks:
            - artemis
        expose:
            - 5432
        environment:
            POSTGRES_DB: ${DB_NAME}
            POSTGRES_USER: ${DB_USER}
            POSTGRES_PASSWORD: ${DB_PASS}
        volumes:
            - ./postgres-data-current:/var/lib/postgresql/data
            - ./other/postgres-backup.sh:/etc/periodic/daily/backup
            - ./postgres-data-backup/:/tmp/
            - ./other/db/init.sql:/docker-entrypoint-initdb.d/zinit.sql
            - ./other/db/data/:/docker-entrypoint-initdb.d/data/
            - ./other/db/libs/:/docker-entrypoint-initdb.d/libs/
    postgrest:
        image: postgrest/postgrest
        container_name: postgrest
        restart: always
        depends_on:
            - postgres
            - backend
        networks:
            - artemis
        expose:
            - 3000
        environment:
            PGRST_DB_URI: postgres://${DB_USER}:${DB_PASS}@${DB_HOST}:${DB_PORT}/${DB_NAME}
            PGRST_DB_SCHEMA: ${DB_SCHEMA}
            PGRST_DB_ANON_ROLE: ${DB_USER}
<<<<<<< HEAD
    pg_amqp_bridge:
        image: subzerocloud/pg-amqp-bridge
        container_name: pg_amqp_bridge
        depends_on:
            - postgres
            - backend
        networks:
            - artemis
        environment:
        # - RUST_LOG=info # output forwarded messages
        - POSTGRESQL_URI=postgres://${DB_USER}:${DB_PASS}@${DB_HOST}:${DB_PORT}/${DB_NAME}
        - AMQP_URI=amqp://${RABBITMQ_HOST}//
        - BRIDGE_CHANNELS=events:amq.direct

=======
    graphql:
        image: hasura/graphql-engine:latest
        container_name: graphql
        restart: always
        depends_on:
            - postgres
        networks:
            - artemis
        expose:
            - 8080
        environment:
            HASURA_GRAPHQL_DATABASE_URL: postgres://${DB_USER}:${DB_PASS}@${DB_HOST}:${DB_PORT}/${DB_NAME}
            HASURA_GRAPHQL_ACCESS_KEY: ${HASURA_SECRET_KEY}
            HASURA_GRAPHQL_ENABLE_CONSOLE: ${HASURA_CONSOLE}
            HASURA_GRAPHQL_JWT_SECRET: '{"type":"HS256", "key":"${JWT_SECRET_KEY}"}'
        command:
            - graphql-engine
            - serve
>>>>>>> bb1936d6

networks:
    artemis:<|MERGE_RESOLUTION|>--- conflicted
+++ resolved
@@ -69,14 +69,6 @@
         ports:
             - "80:80"
             - "443:443"
-<<<<<<< HEAD
-        environment:
-            ARTEMIS_FRONTEND_HOST: ${WEBAPP_HOST}
-            POSTGREST_HOST: ${POSTGREST_HOST}
-=======
-            - "15672:15672"
-            - "8080:8080"
->>>>>>> bb1936d6
         volumes:
             - ./frontend/webapp/configs/nginx.conf:/etc/nginx/nginx.conf
             - ./frontend/webapp/configs/certs/:/etc/nginx/certs/
@@ -129,7 +121,6 @@
             PGRST_DB_URI: postgres://${DB_USER}:${DB_PASS}@${DB_HOST}:${DB_PORT}/${DB_NAME}
             PGRST_DB_SCHEMA: ${DB_SCHEMA}
             PGRST_DB_ANON_ROLE: ${DB_USER}
-<<<<<<< HEAD
     pg_amqp_bridge:
         image: subzerocloud/pg-amqp-bridge
         container_name: pg_amqp_bridge
@@ -143,8 +134,6 @@
         - POSTGRESQL_URI=postgres://${DB_USER}:${DB_PASS}@${DB_HOST}:${DB_PORT}/${DB_NAME}
         - AMQP_URI=amqp://${RABBITMQ_HOST}//
         - BRIDGE_CHANNELS=events:amq.direct
-
-=======
     graphql:
         image: hasura/graphql-engine:latest
         container_name: graphql
@@ -163,7 +152,6 @@
         command:
             - graphql-engine
             - serve
->>>>>>> bb1936d6
 
 networks:
     artemis: