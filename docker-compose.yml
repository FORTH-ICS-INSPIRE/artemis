version: '2'
services:
    artemis:
        build: .
        container_name: artemis
        hostname: artemis
        environment:
            - RABBITMQ_HOST=rabbitmq
            - MEMCACHED_HOST=memcached
            - POSTGRES_HOST=postgres
        depends_on:
            - rabbitmq
            - memcached
            - postgres
        volumes:
            - ./:/root/
        networks:
            - rabbitmq
            - memcached
            - postgres
        entrypoint: ["./wait-for", "rabbitmq:5672", "-t", "60", "--", "./wait-for", "memcached:11211", "-t", "60",
            "--", "./wait-for", "postgres:5432", "-t", "60", "--", "python3", "artemis.py"]
    rabbitmq:
        image: "rabbitmq:3-alpine"
        container_name: rabbitmq
        hostname: rabbitmq
        restart: always
        networks:
            - rabbitmq
    memcached:
        image: "memcached:alpine"
        container_name: memcached
        hostname: memcached
        restart: always
        networks:
            - memcached
    postgres:
        image: "postgres:alpine"
        container_name: postgres
        hostname: postgres
        restart: always
        environment:
<<<<<<< HEAD
            POSTGRES_DB: artemis_db
            POSTGRES_USER: artemis_user
            POSTGRES_PASSWORD: Art3m1s
        networks:
            postgres:
                aliases:
                    - postgres
=======
            POSTGRES_DB: app_db
            POSTGRES_USER: app_user
            POSTGRES_PASSWORD: app_pw
        networks:
            - postgres
    postgrest:
        image: "postgrest/postgrest"
        container_name: postgrest
        hostname: postgrest
        restart: always
        ports:
            - "3000:3000"
        networks:
            - postgres
        depends_on:
            - postgres
        environment:
            PGRST_DB_URI: postgres://app_user:app_pw@postgres:5432/app_db
            PGRST_DB_SCHEMA: public
            PGRST_DB_ANON_ROLE: app_user
>>>>>>> 1dfddc26

networks:
    rabbitmq:
    memcached:
    postgres:<|MERGE_RESOLUTION|>--- conflicted
+++ resolved
@@ -40,18 +40,9 @@
         hostname: postgres
         restart: always
         environment:
-<<<<<<< HEAD
             POSTGRES_DB: artemis_db
             POSTGRES_USER: artemis_user
             POSTGRES_PASSWORD: Art3m1s
-        networks:
-            postgres:
-                aliases:
-                    - postgres
-=======
-            POSTGRES_DB: app_db
-            POSTGRES_USER: app_user
-            POSTGRES_PASSWORD: app_pw
         networks:
             - postgres
     postgrest:
@@ -66,10 +57,9 @@
         depends_on:
             - postgres
         environment:
-            PGRST_DB_URI: postgres://app_user:app_pw@postgres:5432/app_db
+            PGRST_DB_URI: postgres://artemis_user:Art3m1s@postgres:5432/artemis_db
             PGRST_DB_SCHEMA: public
-            PGRST_DB_ANON_ROLE: app_user
->>>>>>> 1dfddc26
+            PGRST_DB_ANON_ROLE: artemis_user
 
 networks:
     rabbitmq:
