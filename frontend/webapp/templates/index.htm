--- conflicted
+++ resolved
@@ -143,7 +143,7 @@
                     ],
                     'offset': 0,
                     'limit': 0,
-                    'and': 'where: { _and: [{ active : {_eq: true } }] }'
+                    'and': 'where: { _and: [{ active : {_eq: true } }, { dormant : {_eq: false} }] }'
                 };
 
             var filter_parameters = {
@@ -323,9 +323,9 @@
                     $("#distinct_values_selection").val('select');
                     $('#distinct_values_text').val("");
                     $('#distinct_values_text').hide();
-                    datatable_parameters['and'] = 'where: { _and: [' + filters.join() + ', { active : {_eq: true } }] }';
+                    datatable_parameters['and'] = 'where: { _and: [' + filters.join() + ', { active : {_eq: true } }, { dormant : {_eq: false} } ] }';
                 }else{
-                    datatable_parameters['and'] = 'where: { _and: [{ active : {_eq: true } }] }';
+                    datatable_parameters['and'] = 'where: { _and: [{ active : {_eq: true } }, { dormant : {_eq: false} }] }';
                 }
             }
 
@@ -345,12 +345,6 @@
                         }else{
                             sort = 'asc';
                         }
-<<<<<<< HEAD
-                        var query = "{ datatable: view_hijacks_aggregate( where: {_and: [ {active: {_eq: true} }, {dormant: {_eq: false} } ]}) { aggregate { totalCount: count } } view_data: view_hijacks(limit: " + data.length
-                        query += ", offset: " + data.start + ", order_by: {" + columns[data.order[0].column].data + ": " + sort;
-                        query += "}, where: {_and: [ {active: {_eq: true} }, {dormant: {_eq: false} } ]}) { time_detected prefix type hijack_as num_peers_seen num_asns_inf key seen withdrawn resolved ignored active dormant under_mitigation outdated time_last } }"
-                    fetchDatatableLive(ws, callback, query);
-=======
                         datatable_parameters['offset'] = data.start;
                         datatable_parameters['limit'] = data.length;
                         query = [];
@@ -377,7 +371,7 @@
                         }else{
                             query.push(")");
                         }
-                        query.push(" { time_detected prefix type hijack_as num_peers_seen num_asns_inf key seen withdrawn resolved ignored active under_mitigation outdated time_last } }");
+                        query.push(" { time_detected prefix type hijack_as num_peers_seen num_asns_inf key seen withdrawn resolved ignored active dormant under_mitigation outdated time_last } }");
                         fetchDatatableLive(ws, callback, query.join(''));
                     },
                     initComplete: function() {
@@ -414,7 +408,6 @@
                             construct_filter_hijacks_query();
                             table.draw();
                         });
->>>>>>> 5d966fd8
                     },
                     "order": [[ 0, "desc" ]],
                     "columns": [
