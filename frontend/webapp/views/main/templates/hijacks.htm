--- conflicted
+++ resolved
@@ -499,11 +499,7 @@
                         }else{
                             query.push(")");
                         }
-<<<<<<< HEAD
-                        query += " { time_detected prefix type hijack_as num_peers_seen num_asns_inf key seen withdrawn resolved ignored active dormant under_mitigation outdated time_last } }"
-=======
-                        query.push(" { time_detected prefix type hijack_as num_peers_seen num_asns_inf key seen withdrawn resolved ignored active under_mitigation outdated time_last } }");
->>>>>>> 5d966fd8
+                        query.push(" { time_detected prefix type hijack_as num_peers_seen num_asns_inf key seen withdrawn resolved ignored active dormant under_mitigation outdated time_last } }");
                         if(refresh_state_live){
                             fetchDatatableLive(ws, callback, query.join(''));
                         }else{
