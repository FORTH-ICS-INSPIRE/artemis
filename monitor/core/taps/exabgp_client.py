import argparse
import os
import signal

import redis
from artemis_utils import clean_as_path
from artemis_utils import get_logger
from artemis_utils import key_generator
from artemis_utils import load_json
from artemis_utils import mformat_validator
from artemis_utils import normalize_msg_path
from artemis_utils import ping_redis
from artemis_utils import RABBITMQ_URI
from artemis_utils import REDIS_HOST
from artemis_utils import REDIS_PORT
from kombu import Connection
from kombu import Consumer
from kombu import Exchange
from kombu import Producer
from kombu import Queue
from kombu import uuid
from netaddr import IPAddress
from netaddr import IPNetwork
from socketIO_client import BaseNamespace
from socketIO_client import SocketIO
<<<<<<< HEAD
from utils import get_logger
from utils import key_generator
from utils import load_json
from utils import mformat_validator
from utils import normalize_msg_path
from utils import ping_redis
from utils import RABBITMQ_URI
from utils import REDIS_HOST
from utils import REDIS_PORT
=======
>>>>>>> fa9cbd0b

log = get_logger()
redis = redis.Redis(host=REDIS_HOST, port=REDIS_PORT)
DEFAULT_MON_TIMEOUT_LAST_BGP_UPDATE = 60 * 60


class ExaBGP:
    def __init__(self, prefixes_file, host, autoconf=False):
        self.host = host
        self.prefixes = load_json(prefixes_file)
        assert self.prefixes is not None
        self.autoconf = autoconf
        self.autoconf_goahead = False
        self.sio = None
        signal.signal(signal.SIGTERM, self.exit)
        signal.signal(signal.SIGINT, self.exit)
        signal.signal(signal.SIGCHLD, signal.SIG_IGN)

    def handle_autoconf_update_goahead_reply(self, message):
        message.ack()
        self.autoconf_goahead = True

    def start(self):
        with Connection(RABBITMQ_URI) as connection:
            self.connection = connection
            self.update_exchange = Exchange(
                "bgp-update", channel=connection, type="direct", durable=False
            )
            self.update_exchange.declare()
            validator = mformat_validator()
            # add /0 if autoconf
            if self.autoconf:
                self.prefixes.append("0.0.0.0/0")
                self.prefixes.append("::/0")

            try:
                self.sio = SocketIO("http://" + self.host, namespace=BaseNamespace)

                def exabgp_msg(bgp_message):
                    redis.set(
                        "exabgp_seen_bgp_update",
                        "1",
                        ex=int(
                            os.getenv(
                                "MON_TIMEOUT_LAST_BGP_UPDATE",
                                DEFAULT_MON_TIMEOUT_LAST_BGP_UPDATE,
                            )
                        ),
                    )
                    msg = {
                        "type": bgp_message["type"],
                        "communities": bgp_message.get("communities", []),
                        "timestamp": float(bgp_message["timestamp"]),
                        "path": bgp_message.get("path", []),
                        "service": "exabgp|{}".format(self.host),
                        "prefix": bgp_message["prefix"],
                        "peer_asn": int(bgp_message["peer_asn"]),
                    }
                    for prefix in self.prefixes:
                        try:
                            base_ip, mask_length = bgp_message["prefix"].split("/")
                            our_prefix = IPNetwork(prefix)
                            if (
                                IPAddress(base_ip) in our_prefix
                                and int(mask_length) >= our_prefix.prefixlen
                            ):
                                try:
                                    if validator.validate(msg):
                                        with Producer(connection) as producer:
                                            msgs = normalize_msg_path(msg)
                                            for msg in msgs:
                                                key_generator(msg)
                                                log.debug(msg)
                                                if self.autoconf:
                                                    if (
                                                        str(our_prefix)
                                                        in ["0.0.0.0/0", "::/0"]
                                                        and msg["type"] == "W"
                                                    ):
                                                        # ignore irrelevant withdrawals
                                                        # not matching configured prefixes
                                                        break
                                                    self.autoconf_goahead = False
                                                    correlation_id = uuid()
                                                    callback_queue = Queue(
                                                        uuid(),
                                                        durable=False,
                                                        auto_delete=True,
                                                        max_priority=4,
                                                        consumer_arguments={
                                                            "x-priority": 4
                                                        },
                                                    )
                                                    producer.publish(
                                                        msg,
                                                        exchange="",
                                                        routing_key="configuration.rpc.autoconf-update",
                                                        reply_to=callback_queue.name,
                                                        correlation_id=correlation_id,
                                                        retry=True,
                                                        declare=[
                                                            Queue(
                                                                "configuration.rpc.autoconf-update",
                                                                durable=False,
                                                                max_priority=4,
                                                                consumer_arguments={
                                                                    "x-priority": 4
                                                                },
                                                            ),
                                                            callback_queue,
                                                        ],
                                                        priority=4,
                                                        serializer="ujson",
                                                    )
                                                    with Consumer(
                                                        connection,
                                                        on_message=self.handle_autoconf_update_goahead_reply,
                                                        queues=[callback_queue],
                                                        accept=["ujson"],
                                                    ):
                                                        while not self.autoconf_goahead:
                                                            connection.drain_events()
                                                producer.publish(
                                                    msg,
                                                    exchange=self.update_exchange,
                                                    routing_key="update",
                                                    serializer="ujson",
                                                )
                                    else:
                                        log.warning(
                                            "Invalid format message: {}".format(msg)
                                        )
                                except BaseException:
                                    log.exception(
                                        "Error when normalizing BGP message: {}".format(
                                            msg
                                        )
                                    )
                                break
                        except Exception:
                            log.exception("exception")

                self.sio.on("exa_message", exabgp_msg)
                self.sio.emit("exa_subscribe", {"prefixes": self.prefixes})
                self.sio.wait()
            except KeyboardInterrupt:
                self.exit()
            except Exception:
                log.exception("exception")

    def exit(self, **kwargs):
        log.info("Exiting ExaBGP")
        if self.sio is not None:
            self.sio.disconnect()
            self.sio.wait()


if __name__ == "__main__":
    parser = argparse.ArgumentParser(description="ExaBGP Monitor Client")
    parser.add_argument(
        "-p",
        "--prefixes",
        type=str,
        dest="prefixes_file",
        default=None,
        help="Prefix(es) to be monitored (json file with prefix list)",
    )
    parser.add_argument(
        "-r",
        "--host",
        type=str,
        dest="host",
        default=None,
        help="Prefix to be monitored",
    )
    parser.add_argument(
        "-a",
        "--autoconf",
        dest="autoconf",
        action="store_true",
        help="Use the feed from this local route collector to build the configuration",
    )

    args = parser.parse_args()
    ping_redis(redis)

    log.info(
        "Starting ExaBGP on {} for {} (auto-conf: {})".format(
            args.host, args.prefixes_file, args.autoconf
        )
    )
    try:
        exa = ExaBGP(args.prefixes_file, args.host, args.autoconf)
        exa.start()
    except BaseException:
        log.exception("exception")<|MERGE_RESOLUTION|>--- conflicted
+++ resolved
@@ -3,7 +3,6 @@
 import signal
 
 import redis
-from artemis_utils import clean_as_path
 from artemis_utils import get_logger
 from artemis_utils import key_generator
 from artemis_utils import load_json
@@ -23,18 +22,6 @@
 from netaddr import IPNetwork
 from socketIO_client import BaseNamespace
 from socketIO_client import SocketIO
-<<<<<<< HEAD
-from utils import get_logger
-from utils import key_generator
-from utils import load_json
-from utils import mformat_validator
-from utils import normalize_msg_path
-from utils import ping_redis
-from utils import RABBITMQ_URI
-from utils import REDIS_HOST
-from utils import REDIS_PORT
-=======
->>>>>>> fa9cbd0b
 
 log = get_logger()
 redis = redis.Redis(host=REDIS_HOST, port=REDIS_PORT)
